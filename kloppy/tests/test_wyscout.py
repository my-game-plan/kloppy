from datetime import datetime, timedelta, timezone
from pathlib import Path

import pytest

from kloppy import wyscout
from kloppy.domain import (
    BodyPart,
    BodyPartQualifier,
    CardQualifier,
    CardType,
    DatasetType,
    DuelQualifier,
    DuelType,
    EventDataset,
    EventType,
    FormationType,
    GoalkeeperActionType,
    GoalkeeperQualifier,
    Orientation,
    PassQualifier,
    PassResult,
    PassType,
    Point,
    PositionType,
    FormationType,
    SetPieceQualifier,
    SetPieceType,
    ShotResult,
    Time,
)


@pytest.fixture(scope="session")
def event_v2_data(base_dir: Path) -> Path:
    return base_dir / "files" / "wyscout_events_v2.json"


@pytest.fixture(scope="session")
def event_v3_data(base_dir: Path) -> Path:
    return base_dir / "files" / "wyscout_events_v3.json"


def test_correct_auto_recognize_deserialization(
    event_v2_data: Path, event_v3_data: Path
):
    dataset = wyscout.load(event_data=event_v2_data, coordinates="wyscout")
    assert dataset.records[2].coordinates == Point(29.0, 6.0)
    dataset = wyscout.load(event_data=event_v3_data, coordinates="wyscout")
    assert dataset.records[2].coordinates == Point(32.0, 56.0)


class TestWyscoutV2:
    """Tests related to deserialization of Wyscout V2 data."""

    @pytest.fixture(scope="class")
    def dataset(self, event_v2_data) -> EventDataset:
        """Load Wyscout V2 event dataset"""
        dataset = wyscout.load(
            event_data=event_v2_data,
            coordinates="wyscout",
            data_version="V2",
        )
        assert dataset.dataset_type == DatasetType.EVENT
        assert (
            dataset.metadata.orientation == Orientation.ACTION_EXECUTING_TEAM
        )
        return dataset

    def test_metadata(self, dataset: EventDataset):
        assert dataset.metadata.periods[0].id == 1
        assert dataset.metadata.periods[0].start_timestamp == timedelta(
            seconds=0
        )
        assert dataset.metadata.periods[0].end_timestamp == timedelta(
            seconds=2863.708369
        )
        assert dataset.metadata.periods[1].id == 2
        assert dataset.metadata.periods[1].start_timestamp == timedelta(
            seconds=2863.708369
        )
        assert dataset.metadata.periods[1].end_timestamp == timedelta(
            seconds=2863.708369
        ) + timedelta(seconds=2999.70982)

        game_id = dataset.metadata.game_id
        if game_id:
            assert isinstance(game_id, str)
            assert game_id == "2499773"

    def test_timestamps(self, dataset: EventDataset):
        kickoff_p1 = dataset.get_event_by_id("190078343")
        assert kickoff_p1.timestamp == timedelta(seconds=2.643377)
        kickoff_p2 = dataset.get_event_by_id("190079822")
        assert kickoff_p2.timestamp == timedelta(seconds=0)

    def test_shot_event(self, dataset: EventDataset):
        shot_event = dataset.get_event_by_id("190079151")
        assert (
            shot_event.get_qualifier_value(BodyPartQualifier)
            == BodyPart.RIGHT_FOOT
        )

    def test_miscontrol_event(self, dataset: EventDataset):
        miscontrol_event = dataset.get_event_by_id("190078351")
        assert miscontrol_event.event_type == EventType.MISCONTROL

    def test_interception_event(self, dataset: EventDataset):
        # A touch or duel with "interception" tag should be converted to an interception event
        interception_event = dataset.get_event_by_id("190079090")
        assert interception_event.event_type == EventType.INTERCEPTION
        # Other events with "interception" tag should be split in two events
        clearance_event = dataset.get_event_by_id("190079171")
        assert clearance_event.event_type == EventType.CLEARANCE
        interception_event = dataset.get_event_by_id("interception-190079171")
        assert interception_event.event_type == EventType.INTERCEPTION

    def test_duel_event(self, dataset: EventDataset):
        ground_duel_event = dataset.get_event_by_id("190078379")
        assert ground_duel_event.event_type == EventType.DUEL
        assert (
            ground_duel_event.get_qualifier_value(DuelQualifier)
            == DuelType.GROUND
        )
        aerial_duel_event = dataset.get_event_by_id("190078381")
        assert aerial_duel_event.event_type == EventType.DUEL
        assert (
            aerial_duel_event.get_qualifier_values(DuelQualifier)[1]
            == DuelType.AERIAL
        )
        sliding_tackle_duel_event = dataset.get_event_by_id("190079260")
        assert sliding_tackle_duel_event.event_type == EventType.DUEL
        assert (
            sliding_tackle_duel_event.get_qualifier_values(DuelQualifier)[2]
            == DuelType.SLIDING_TACKLE
        )

    def test_goalkeeper_event(self, dataset: EventDataset):
        goalkeeper_event = dataset.get_event_by_id("190079010")
        assert goalkeeper_event.event_type == EventType.GOALKEEPER
        assert (
            goalkeeper_event.get_qualifier_value(GoalkeeperQualifier)
            == GoalkeeperActionType.SAVE
        )

    def test_foul_committed_event(self, dataset: EventDataset):
        foul_committed_event = dataset.get_event_by_id("190079289")
        assert foul_committed_event.event_type == EventType.FOUL_COMMITTED
        assert (
            foul_committed_event.get_qualifier_value(CardQualifier)
            == CardType.FIRST_YELLOW
        )
        card_event = dataset.get_event_by_id("card-190079289")
        assert card_event.event_type == EventType.CARD

    def test_correct_normalized_deserialization(self, event_v2_data: Path):
        dataset = wyscout.load(event_data=event_v2_data, data_version="V2")
        assert dataset.records[2].coordinates == Point(
            0.2981354967264447, 0.06427244582043344
        )


class TestWyscoutV3:
    """Tests related to deserialization of Wyscout V3 data."""

    @pytest.fixture(scope="class")
    def dataset(self, event_v3_data: Path) -> EventDataset:
        """Load Wyscout V3 event dataset"""
        dataset = wyscout.load(
            event_data=event_v3_data,
            coordinates="wyscout",
            data_version="V3",
        )
        assert dataset.dataset_type == DatasetType.EVENT
        assert (
            dataset.metadata.orientation == Orientation.ACTION_EXECUTING_TEAM
        )
        return dataset

    def test_metadata(self, dataset: EventDataset):
        assert dataset.metadata.periods[0].id == 1
        assert dataset.metadata.periods[0].start_timestamp == timedelta(
            seconds=0
        )
        assert dataset.metadata.periods[0].end_timestamp == timedelta(
            minutes=45, seconds=5
        )
        assert dataset.metadata.periods[1].id == 2
        assert dataset.metadata.periods[1].start_timestamp == timedelta(
            minutes=45, seconds=5
        )
        assert dataset.metadata.periods[1].end_timestamp == timedelta(
            minutes=45, seconds=5
        ) + timedelta(minutes=46, seconds=53)

        assert (
            dataset.metadata.teams[0].starting_formation
            == FormationType.THREE_FOUR_TWO_ONE
        )

        formation_time_change = Time(
            dataset.metadata.periods[1], timedelta(seconds=3)
        )
        assert (
            dataset.metadata.teams[1].formations.items[formation_time_change]
            == FormationType.FOUR_THREE_ONE_TWO
        )

        cr7 = dataset.metadata.teams[0].get_player_by_id("3322")

        assert cr7.full_name == "Cristiano Ronaldo dos Santos Aveiro"
        assert cr7.starting is True
        assert cr7.positions.last() == PositionType.Striker

    def test_enriched_metadata(self, dataset: EventDataset):
        date = dataset.metadata.date
        if date:
            assert isinstance(date, datetime)
            assert date == datetime(2020, 9, 20, 18, 45, tzinfo=timezone.utc)

        game_week = dataset.metadata.game_week
        if game_week:
            assert isinstance(game_week, str)
            assert game_week == "1"

        game_id = dataset.metadata.game_id
        if game_id:
            assert isinstance(game_id, str)
            assert game_id == "5154199"

    def test_timestamps(self, dataset: EventDataset):
        kickoff_p1 = dataset.get_event_by_id(1927028854)
        assert kickoff_p1.timestamp == timedelta(minutes=0, seconds=3)
        kickoff_p2 = dataset.get_event_by_id(1927029460)
        assert kickoff_p2.timestamp == timedelta(minutes=0, seconds=0)

    def test_coordinates(self, dataset: EventDataset):
        assert dataset.records[2].coordinates == Point(32.0, 56.0)

    def test_normalized_deserialization(self, event_v3_data: Path):
        dataset = wyscout.load(event_data=event_v3_data, data_version="V3")
        assert dataset.records[2].coordinates == Point(
            x=0.32643853442316295, y=0.5538235294117646
        )

    def test_pass_event(self, dataset: EventDataset):
        pass_event = dataset.get_event_by_id(1927028486)
        assert pass_event.event_type == EventType.PASS
        assert pass_event.coordinates == Point(x=22.0, y=91.0)
        assert pass_event.receiver_coordinates == Point(x=8.0, y=71.0)

        blocked_pass_event = dataset.get_event_by_id(1927029452)
        assert blocked_pass_event.result == PassResult.INCOMPLETE
        assert blocked_pass_event.coordinates == Point(x=96.0, y=85.0)
        assert blocked_pass_event.receiver_coordinates == Point(x=99.0, y=84.0)

    def test_goalkeeper_event(self, dataset: EventDataset):
        goalkeeper_event = dataset.get_event_by_id(1927029095)
        assert goalkeeper_event.event_type == EventType.GOALKEEPER
        assert (
            goalkeeper_event.get_qualifier_value(GoalkeeperQualifier)
            == GoalkeeperActionType.SAVE
        )

    def test_shot_assist_event(self, dataset: EventDataset):
        shot_assist_event = dataset.get_event_by_id(1927028561)
        assert shot_assist_event.event_type == EventType.PASS
        assert PassType.SHOT_ASSIST in shot_assist_event.get_qualifier_values(
            PassQualifier
        )

    def test_shot_event(self, dataset: EventDataset):
        # a blocked free kick shot
        blocked_shot_event = dataset.get_event_by_id(1927028534)
        assert blocked_shot_event.event_type == EventType.SHOT
        assert blocked_shot_event.result == ShotResult.BLOCKED
        assert blocked_shot_event.result_coordinates == Point(x=77.0, y=21.0)
        assert (
            blocked_shot_event.get_qualifier_value(SetPieceQualifier)
            == SetPieceType.FREE_KICK
        )
        # off target shot
        off_target_shot = dataset.get_event_by_id(1927028562)
        assert off_target_shot.event_type == EventType.SHOT
        assert off_target_shot.result == ShotResult.OFF_TARGET
        assert off_target_shot.result_coordinates is None
        # on target shot
        on_target_shot = dataset.get_event_by_id(1927028637)
        assert on_target_shot.event_type == EventType.SHOT
        assert on_target_shot.result == ShotResult.SAVED
        assert on_target_shot.result_coordinates == Point(100.0, 45.0)

    def test_foul_committed_event(self, dataset: EventDataset):
        foul_committed_event = dataset.get_event_by_id(1927028873)
        assert foul_committed_event.event_type == EventType.FOUL_COMMITTED

    def test_duel_event(self, dataset: EventDataset):
        ground_duel_event = dataset.get_event_by_id(1927028474)
        assert ground_duel_event.event_type == EventType.DUEL
        assert (
            ground_duel_event.get_qualifier_value(DuelQualifier)
            == DuelType.GROUND
        )
        aerial_loose_ball_duel_event = dataset.get_event_by_id(1927028472)
        assert aerial_loose_ball_duel_event.event_type == EventType.DUEL
        assert (
            DuelType.LOOSE_BALL
            in aerial_loose_ball_duel_event.get_qualifier_values(DuelQualifier)
        )
        assert (
            DuelType.AERIAL
            in aerial_loose_ball_duel_event.get_qualifier_values(DuelQualifier)
        )
        sliding_tackle_duel_event = dataset.get_event_by_id(1927028828)
        assert sliding_tackle_duel_event.event_type == EventType.DUEL
        assert (
            DuelType.SLIDING_TACKLE
            in sliding_tackle_duel_event.get_qualifier_values(DuelQualifier)
        )

    def test_clearance_event(self, dataset: EventDataset):
        clearance_event = dataset.get_event_by_id(1927028482)
        assert clearance_event.event_type == EventType.CLEARANCE

    def test_interception_event(self, dataset: EventDataset):
        interception_event = dataset.get_event_by_id(1927028880)
        assert interception_event.event_type == EventType.INTERCEPTION

    def test_take_on_event(self, dataset: EventDataset):
        take_on_event = dataset.get_event_by_id(1927028870)
        assert take_on_event.event_type == EventType.TAKE_ON

    def test_carry_event(self, dataset: EventDataset):
        carry_event = dataset.get_event_by_id(1927028490)
        assert carry_event.event_type == EventType.CARRY
        assert carry_event.end_coordinates == Point(17.0, 4.0)

<<<<<<< HEAD
    def test_formation_change_event(self, dataset: EventDataset):
        assert (
            len(dataset.find_all("formation_change")) == 2
        )  # We shouldn't recognize the change to 4-4-1 as a formation change
        formation_change_event = dataset.get_event_by_id(
            "synthetic-3164-1927029462"
        )
        assert formation_change_event.event_type == EventType.FORMATION_CHANGE
        assert (
            formation_change_event.formation_type
            == FormationType.FOUR_THREE_ONE_TWO
        )

    def test_kick_off_qualifier(self, dataset: EventDataset):
        pass_event_kick_off_first_half = dataset.get_event_by_id(1927028854)
        pass_event_kick_off_second_half = dataset.get_event_by_id(1927029460)
        pass_event_kick_off_after_goal = dataset.get_event_by_id(1927030641)
        assert pass_event_kick_off_first_half.event_type == EventType.PASS
        assert pass_event_kick_off_second_half.event_type == EventType.PASS
        assert pass_event_kick_off_after_goal.event_type == EventType.PASS
        assert (
            SetPieceType.KICK_OFF
            in pass_event_kick_off_first_half.get_qualifier_values(
                SetPieceQualifier
            )
        )
        assert (
            SetPieceType.KICK_OFF
            in pass_event_kick_off_second_half.get_qualifier_values(
                SetPieceQualifier
            )
        )
        assert (
            SetPieceType.KICK_OFF
            in pass_event_kick_off_after_goal.get_qualifier_values(
                SetPieceQualifier
            )
        )

    def test_through_ball_qualifier(self, dataset: EventDataset):
        pass_event = dataset.get_event_by_id(1927028612)
        assert pass_event.event_type == EventType.PASS
        assert PassType.THROUGH_BALL in pass_event.get_qualifier_values(
            PassQualifier
        )
=======
    def test_sub_event(self, dataset: EventDataset):
        second_period = dataset.metadata.periods[1]

        sub_events = [
            event
            for event in dataset.events
            if event.event_type == EventType.SUBSTITUTION
        ]
        assert len(sub_events) == 9

        assert all(
            sub_events[i].time < sub_events[i + 1].time
            or sub_events[i].time == sub_events[i + 1].time
            for i in range(len(sub_events) - 1)
        ), "Substitution events are not in ascending order by time"

        first_sub_event = sub_events[0]
        assert first_sub_event.time == Time(
            period=second_period, timestamp=timedelta(seconds=4)
        )
        assert first_sub_event.team.team_id == "3164"
        assert first_sub_event.player.player_id == "21006"
        assert first_sub_event.replacement_player.player_id == "20689"

        last_sub_event = sub_events[-1]
        assert last_sub_event.time == Time(
            period=second_period, timestamp=timedelta(seconds=2192)
        )
        assert last_sub_event.team.team_id == "3159"
        assert last_sub_event.player.player_id == "472363"
        assert last_sub_event.replacement_player.player_id == "105334"
>>>>>>> 03d279b3
<|MERGE_RESOLUTION|>--- conflicted
+++ resolved
@@ -335,7 +335,6 @@
         assert carry_event.event_type == EventType.CARRY
         assert carry_event.end_coordinates == Point(17.0, 4.0)
 
-<<<<<<< HEAD
     def test_formation_change_event(self, dataset: EventDataset):
         assert (
             len(dataset.find_all("formation_change")) == 2
@@ -381,7 +380,7 @@
         assert PassType.THROUGH_BALL in pass_event.get_qualifier_values(
             PassQualifier
         )
-=======
+
     def test_sub_event(self, dataset: EventDataset):
         second_period = dataset.metadata.periods[1]
 
@@ -412,5 +411,4 @@
         )
         assert last_sub_event.team.team_id == "3159"
         assert last_sub_event.player.player_id == "472363"
-        assert last_sub_event.replacement_player.player_id == "105334"
->>>>>>> 03d279b3
+        assert last_sub_event.replacement_player.player_id == "105334"