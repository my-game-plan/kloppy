--- conflicted
+++ resolved
@@ -1,18 +1,14 @@
 from pathlib import Path
 
 import pytest
-<<<<<<< HEAD
 from kloppy.domain import (
     Point,
     SetPieceType,
     SetPieceQualifier,
     DuelQualifier,
     DuelType,
+    EventType,
 )
-from kloppy.domain.models import EventType
-=======
-from kloppy.domain import Point, SetPieceType, SetPieceQualifier, EventType
->>>>>>> e4c892b8
 
 from kloppy import wyscout
 
@@ -34,10 +30,12 @@
             coordinates="wyscout",
             data_version="V3",
         )
-<<<<<<< HEAD
         assert dataset.records[2].coordinates == Point(36.0, 78.0)
-        assert dataset.events[8].event_type == EventType.CLEARANCE
-
+        assert (
+                dataset.events[4].get_qualifier_value(SetPieceQualifier)
+                == SetPieceType.CORNER_KICK
+        )
+        assert dataset.events[5].event_type == EventType.FOUL_COMMITTED
         assert (
             dataset.events[5].get_qualifier_value(DuelQualifier)
             == DuelType.GROUND
@@ -50,15 +48,7 @@
             dataset.events[7].get_qualifier_values(DuelQualifier)[2].value
             == DuelType.SLIDING_TACKLE
         )
-=======
-        assert dataset.events[2].coordinates == Point(36.0, 78.0)
-        assert (
-            dataset.events[4].get_qualifier_value(SetPieceQualifier)
-            == SetPieceType.CORNER_KICK
-        )
-        assert dataset.events[5].event_type == EventType.FOUL_COMMITTED
-        assert dataset.events[6].event_type == EventType.CLEARANCE
->>>>>>> e4c892b8
+        assert dataset.events[8].event_type == EventType.CLEARANCE
 
     def test_correct_normalized_v3_deserialization(self, event_v3_data: Path):
         dataset = wyscout.load(event_data=event_v3_data, data_version="V3")
