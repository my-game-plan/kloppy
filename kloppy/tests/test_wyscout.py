from datetime import datetime, timedelta, timezone
from pathlib import Path

import pytest

from kloppy import wyscout
from kloppy.domain import (
    BodyPart,
    BodyPartQualifier,
    CardQualifier,
    CardType,
    DatasetType,
    DuelQualifier,
    DuelType,
    EventDataset,
    EventType,
    FormationType,
    GoalkeeperActionType,
    GoalkeeperQualifier,
    Orientation,
    PassQualifier,
    PassResult,
    PassType,
<<<<<<< HEAD
    PassQualifier,
    PositionType,
=======
    Point,
    PositionType,
    SetPieceQualifier,
    SetPieceType,
    ShotResult,
    Time,
>>>>>>> dff0204f
)


@pytest.fixture(scope="session")
def event_v2_data(base_dir: Path) -> Path:
    return base_dir / "files" / "wyscout_events_v2.json"


@pytest.fixture(scope="session")
def event_v3_data(base_dir: Path) -> Path:
    return base_dir / "files" / "wyscout_events_v3.json"


def test_correct_auto_recognize_deserialization(
    event_v2_data: Path, event_v3_data: Path
):
    dataset = wyscout.load(event_data=event_v2_data, coordinates="wyscout")
    assert dataset.records[2].coordinates == Point(29.0, 6.0)
    dataset = wyscout.load(event_data=event_v3_data, coordinates="wyscout")
    assert dataset.records[2].coordinates == Point(32.0, 56.0)


class TestWyscoutV2:
    """Tests related to deserialization of Wyscout V2 data."""

    @pytest.fixture(scope="class")
    def dataset(self, event_v2_data) -> EventDataset:
        """Load Wyscout V2 event dataset"""
        dataset = wyscout.load(
            event_data=event_v2_data,
            coordinates="wyscout",
            data_version="V2",
        )
        assert dataset.dataset_type == DatasetType.EVENT
        assert (
            dataset.metadata.orientation == Orientation.ACTION_EXECUTING_TEAM
        )
        return dataset

    def test_metadata(self, dataset: EventDataset):
        assert dataset.metadata.periods[0].id == 1
        assert dataset.metadata.periods[0].start_timestamp == timedelta(
            seconds=0
        )
        assert dataset.metadata.periods[0].end_timestamp == timedelta(
            seconds=2863.708369
        )
        assert dataset.metadata.periods[1].id == 2
        assert dataset.metadata.periods[1].start_timestamp == timedelta(
            seconds=2863.708369
        )
        assert dataset.metadata.periods[1].end_timestamp == timedelta(
            seconds=2863.708369
        ) + timedelta(seconds=2999.70982)

        game_id = dataset.metadata.game_id
        if game_id:
            assert isinstance(game_id, str)
            assert game_id == "2499773"

    def test_timestamps(self, dataset: EventDataset):
        kickoff_p1 = dataset.get_event_by_id("190078343")
        assert kickoff_p1.timestamp == timedelta(seconds=2.643377)
        kickoff_p2 = dataset.get_event_by_id("190079822")
        assert kickoff_p2.timestamp == timedelta(seconds=0)

    def test_shot_event(self, dataset: EventDataset):
        shot_event = dataset.get_event_by_id("190079151")
        assert (
            shot_event.get_qualifier_value(BodyPartQualifier)
            == BodyPart.RIGHT_FOOT
        )

    def test_miscontrol_event(self, dataset: EventDataset):
        miscontrol_event = dataset.get_event_by_id("190078351")
        assert miscontrol_event.event_type == EventType.MISCONTROL

    def test_interception_event(self, dataset: EventDataset):
        # A touch or duel with "interception" tag should be converted to an interception event
        interception_event = dataset.get_event_by_id("190079090")
        assert interception_event.event_type == EventType.INTERCEPTION
        # Other events with "interception" tag should be split in two events
        clearance_event = dataset.get_event_by_id("190079171")
        assert clearance_event.event_type == EventType.CLEARANCE
        interception_event = dataset.get_event_by_id("interception-190079171")
        assert interception_event.event_type == EventType.INTERCEPTION

    def test_duel_event(self, dataset: EventDataset):
        ground_duel_event = dataset.get_event_by_id("190078379")
        assert ground_duel_event.event_type == EventType.DUEL
        assert (
            ground_duel_event.get_qualifier_value(DuelQualifier)
            == DuelType.GROUND
        )
        aerial_duel_event = dataset.get_event_by_id("190078381")
        assert aerial_duel_event.event_type == EventType.DUEL
        assert (
            aerial_duel_event.get_qualifier_values(DuelQualifier)[1]
            == DuelType.AERIAL
        )
        sliding_tackle_duel_event = dataset.get_event_by_id("190079260")
        assert sliding_tackle_duel_event.event_type == EventType.DUEL
        assert (
            sliding_tackle_duel_event.get_qualifier_values(DuelQualifier)[2]
            == DuelType.SLIDING_TACKLE
        )

    def test_goalkeeper_event(self, dataset: EventDataset):
        goalkeeper_event = dataset.get_event_by_id("190079010")
        assert goalkeeper_event.event_type == EventType.GOALKEEPER
        assert (
            goalkeeper_event.get_qualifier_value(GoalkeeperQualifier)
            == GoalkeeperActionType.SAVE
        )

    def test_foul_committed_event(self, dataset: EventDataset):
        foul_committed_event = dataset.get_event_by_id("190079289")
        assert foul_committed_event.event_type == EventType.FOUL_COMMITTED
        assert (
            foul_committed_event.get_qualifier_value(CardQualifier)
            == CardType.FIRST_YELLOW
        )
        card_event = dataset.get_event_by_id("card-190079289")
        assert card_event.event_type == EventType.CARD

    def test_correct_normalized_deserialization(self, event_v2_data: Path):
        dataset = wyscout.load(event_data=event_v2_data, data_version="V2")
        assert dataset.records[2].coordinates == Point(
            0.2981354967264447, 0.06427244582043344
        )


class TestWyscoutV3:
    """Tests related to deserialization of Wyscout V3 data."""

    @pytest.fixture(scope="class")
    def dataset(self, event_v3_data: Path) -> EventDataset:
        """Load Wyscout V3 event dataset"""
        dataset = wyscout.load(
            event_data=event_v3_data,
            coordinates="wyscout",
            data_version="V3",
        )
        assert dataset.dataset_type == DatasetType.EVENT
        assert (
            dataset.metadata.orientation == Orientation.ACTION_EXECUTING_TEAM
        )
        return dataset

    def test_metadata(self, dataset: EventDataset):
        assert dataset.metadata.periods[0].id == 1
        assert dataset.metadata.periods[0].start_timestamp == timedelta(
            seconds=0
        )
        assert dataset.metadata.periods[0].end_timestamp == timedelta(
            minutes=45, seconds=5
        )
        assert dataset.metadata.periods[1].id == 2
        assert dataset.metadata.periods[1].start_timestamp == timedelta(
            minutes=45, seconds=5
        )
        assert dataset.metadata.periods[1].end_timestamp == timedelta(
            minutes=45, seconds=5
        ) + timedelta(minutes=46, seconds=53)

        assert (
            dataset.metadata.teams[0].starting_formation
            == FormationType.THREE_FOUR_TWO_ONE
        )

        formation_time_change = Time(
            dataset.metadata.periods[1], timedelta(seconds=3)
        )
        assert (
            dataset.metadata.teams[1].formations.items[formation_time_change]
            == FormationType.FOUR_THREE_ONE_TWO
        )

        cr7 = dataset.metadata.teams[0].get_player_by_id("3322")

        assert cr7.full_name == "Cristiano Ronaldo dos Santos Aveiro"
        assert cr7.starting is True
        assert cr7.positions.last() == PositionType.Striker

    def test_enriched_metadata(self, dataset: EventDataset):
        date = dataset.metadata.date
        if date:
            assert isinstance(date, datetime)
            assert date == datetime(2020, 9, 20, 18, 45, tzinfo=timezone.utc)

        game_week = dataset.metadata.game_week
        if game_week:
            assert isinstance(game_week, str)
            assert game_week == "1"

        game_id = dataset.metadata.game_id
        if game_id:
            assert isinstance(game_id, str)
            assert game_id == "5154199"

    def test_timestamps(self, dataset: EventDataset):
        kickoff_p1 = dataset.get_event_by_id(1927028854)
        assert kickoff_p1.timestamp == timedelta(minutes=0, seconds=3)
        kickoff_p2 = dataset.get_event_by_id(1927029460)
        assert kickoff_p2.timestamp == timedelta(minutes=0, seconds=0)

    def test_coordinates(self, dataset: EventDataset):
        assert dataset.records[2].coordinates == Point(32.0, 56.0)

    def test_normalized_deserialization(self, event_v3_data: Path):
        dataset = wyscout.load(event_data=event_v3_data, data_version="V3")
        assert dataset.records[2].coordinates == Point(
            x=0.32643853442316295, y=0.5538235294117646
        )

    def test_pass_event(self, dataset: EventDataset):
        pass_event = dataset.get_event_by_id(1927028486)
        assert pass_event.event_type == EventType.PASS
        assert pass_event.coordinates == Point(x=22.0, y=91.0)
        assert pass_event.receiver_coordinates == Point(x=8.0, y=71.0)

        blocked_pass_event = dataset.get_event_by_id(1927029452)
        assert blocked_pass_event.result == PassResult.INCOMPLETE
        assert blocked_pass_event.coordinates == Point(x=96.0, y=85.0)
        assert blocked_pass_event.receiver_coordinates == Point(x=99.0, y=84.0)

    def test_goalkeeper_event(self, dataset: EventDataset):
        goalkeeper_event = dataset.get_event_by_id(1927029095)
        assert goalkeeper_event.event_type == EventType.GOALKEEPER
        assert (
            goalkeeper_event.get_qualifier_value(GoalkeeperQualifier)
            == GoalkeeperActionType.SAVE
        )

    def test_shot_assist_event(self, dataset: EventDataset):
        shot_assist_event = dataset.get_event_by_id(1927028561)
        assert shot_assist_event.event_type == EventType.PASS
        assert PassType.SHOT_ASSIST in shot_assist_event.get_qualifier_values(
            PassQualifier
        )

    def test_shot_event(self, dataset: EventDataset):
        # a blocked free kick shot
        blocked_shot_event = dataset.get_event_by_id(1927028534)
        assert blocked_shot_event.event_type == EventType.SHOT
        assert blocked_shot_event.result == ShotResult.BLOCKED
        assert blocked_shot_event.result_coordinates == Point(x=77.0, y=21.0)
        assert (
            blocked_shot_event.get_qualifier_value(SetPieceQualifier)
            == SetPieceType.FREE_KICK
        )
        # off target shot
        off_target_shot = dataset.get_event_by_id(1927028562)
        assert off_target_shot.event_type == EventType.SHOT
        assert off_target_shot.result == ShotResult.OFF_TARGET
        assert off_target_shot.result_coordinates is None
        # on target shot
        on_target_shot = dataset.get_event_by_id(1927028637)
        assert on_target_shot.event_type == EventType.SHOT
        assert on_target_shot.result == ShotResult.SAVED
        assert on_target_shot.result_coordinates == Point(100.0, 45.0)

    def test_foul_committed_event(self, dataset: EventDataset):
        foul_committed_event = dataset.get_event_by_id(1927028873)
        assert foul_committed_event.event_type == EventType.FOUL_COMMITTED

    def test_duel_event(self, dataset: EventDataset):
        ground_duel_event = dataset.get_event_by_id(1927028474)
        assert ground_duel_event.event_type == EventType.DUEL
        assert (
            ground_duel_event.get_qualifier_value(DuelQualifier)
            == DuelType.GROUND
        )
        aerial_loose_ball_duel_event = dataset.get_event_by_id(1927028472)
        assert aerial_loose_ball_duel_event.event_type == EventType.DUEL
        assert (
            DuelType.LOOSE_BALL
            in aerial_loose_ball_duel_event.get_qualifier_values(DuelQualifier)
        )
        assert (
            DuelType.AERIAL
            in aerial_loose_ball_duel_event.get_qualifier_values(DuelQualifier)
        )
        sliding_tackle_duel_event = dataset.get_event_by_id(1927028828)
        assert sliding_tackle_duel_event.event_type == EventType.DUEL
        assert (
            DuelType.SLIDING_TACKLE
            in sliding_tackle_duel_event.get_qualifier_values(DuelQualifier)
        )

    def test_clearance_event(self, dataset: EventDataset):
        clearance_event = dataset.get_event_by_id(1927028482)
        assert clearance_event.event_type == EventType.CLEARANCE

    def test_interception_event(self, dataset: EventDataset):
        interception_event = dataset.get_event_by_id(1927028880)
        assert interception_event.event_type == EventType.INTERCEPTION

    def test_take_on_event(self, dataset: EventDataset):
        take_on_event = dataset.get_event_by_id(1927028870)
        assert take_on_event.event_type == EventType.TAKE_ON

    def test_carry_event(self, dataset: EventDataset):
        carry_event = dataset.get_event_by_id(1927028490)
        assert carry_event.event_type == EventType.CARRY
        assert carry_event.end_coordinates == Point(17.0, 4.0)

    def test_sub_event(self, dataset: EventDataset):
        second_period = dataset.metadata.periods[1]

        sub_events = [
            event
            for event in dataset.events
            if event.event_type == EventType.SUBSTITUTION
        ]
        assert len(sub_events) == 9

        first_sub_event = sub_events[0]
        assert first_sub_event.time == Time(
            period=second_period, timestamp=timedelta(seconds=4)
        )
        assert first_sub_event.team.team_id == "3164"
        assert first_sub_event.player.player_id == "415809"
        assert first_sub_event.replacement_player.player_id == "703"

        last_sub_event = sub_events[-1]
        assert last_sub_event.time == Time(
            period=second_period, timestamp=timedelta(seconds=2192)
        )
        assert last_sub_event.team.team_id == "3159"
        assert last_sub_event.player.player_id == "20461"
        assert last_sub_event.replacement_player.player_id == "345695"<|MERGE_RESOLUTION|>--- conflicted
+++ resolved
@@ -21,17 +21,12 @@
     PassQualifier,
     PassResult,
     PassType,
-<<<<<<< HEAD
-    PassQualifier,
-    PositionType,
-=======
     Point,
     PositionType,
     SetPieceQualifier,
     SetPieceType,
     ShotResult,
     Time,
->>>>>>> dff0204f
 )
 
 
