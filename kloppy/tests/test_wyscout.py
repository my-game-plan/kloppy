--- conflicted
+++ resolved
@@ -18,19 +18,16 @@
     GoalkeeperActionType,
     GoalkeeperQualifier,
     Orientation,
-<<<<<<< HEAD
-    FormationType,
-=======
     PassQualifier,
     PassResult,
     PassType,
     Point,
     PositionType,
+    FormationType,
     SetPieceQualifier,
     SetPieceType,
     ShotResult,
     Time,
->>>>>>> dff0204f
 )
 
 
@@ -336,8 +333,7 @@
     def test_carry_event(self, dataset: EventDataset):
         carry_event = dataset.get_event_by_id(1927028490)
         assert carry_event.event_type == EventType.CARRY
-<<<<<<< HEAD
-        assert carry_event.end_coordinates == Point(58.0, 74.0)
+        assert carry_event.end_coordinates == Point(17.0, 4.0)
 
     def test_formation_change_event(self, dataset: EventDataset):
         assert (
@@ -350,7 +346,4 @@
         assert (
             formation_change_event.formation_type
             == FormationType.FOUR_THREE_THREE
-        )
-=======
-        assert carry_event.end_coordinates == Point(17.0, 4.0)
->>>>>>> dff0204f
+        )