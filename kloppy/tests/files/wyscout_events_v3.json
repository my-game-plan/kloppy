{
  "coaches": {
    "3166": {
      "coach": {
        "birthArea": {
          "alpha2code": "HR",
          "alpha3code": "HRV",
          "id": 191,
          "name": "Croatia"
        },
        "birthDate": "1969-02-20",
        "currentTeamId": 3166,
        "firstName": "Siniša",
        "gender": "male",
        "gsmId": 110818,
        "lastName": "Mihajlović",
        "middleName": "",
        "passportArea": {
          "alpha2code": "RS",
          "alpha3code": "SRB",
          "id": 688,
          "name": "Serbia"
        },
        "shortName": "S. Mihajlović",
        "status": "active",
        "wyId": 210120
      }
    },
    "3185": {
      "coach": {
        "birthArea": {
          "alpha2code": "IT",
          "alpha3code": "ITA",
          "id": 380,
          "name": "Italy"
        },
        "birthDate": "1976-02-14",
        "currentTeamId": 0,
        "firstName": "Moreno",
        "gender": "male",
        "gsmId": 423455,
        "lastName": "Longo",
        "middleName": "",
        "passportArea": {
          "alpha2code": "IT",
          "alpha3code": "ITA",
          "id": 380,
          "name": "Italy"
        },
        "shortName": "M. Longo",
        "status": "active",
        "wyId": 400257
      }
    }
  },
  "events": [
    {
      "id": 663292348,
      "location": {
        "x": 52,
        "y": 47
      },
      "matchId": 2852835,
      "matchPeriod": "1H",
      "matchTimestamp": "00:00:01.849",
      "minute": 0,
      "opponentTeam": {
        "formation": "4-2-3-1",
        "id": 3166,
        "name": "Bologna"
      },
      "pass": {
        "accurate": false,
        "angle": -51,
        "endLocation": {
          "x": 60,
          "y": 32
        },
        "length": 13.21,
        "recipient": {
          "id": 20623,
          "name": "R. Soriano",
          "position": "AMF"
        }
      },
      "player": {
        "id": 21123,
        "name": "S. Verdi",
        "position": "CF"
      },
      "possession": {
        "duration": "0.5815605",
        "endLocation": {
          "x": 40,
          "y": 68
        },
        "eventIndex": 0,
        "eventsNumber": 1,
        "id": 663292348,
        "startLocation": {
          "x": 52,
          "y": 47
        },
        "team": {
          "formation": "3-4-3",
          "id": 3185,
          "name": "Torino"
        },
        "types": []
      },
      "relatedEventId": 663291836,
      "second": 1,
      "team": {
        "formation": "3-4-3",
        "id": 3185,
        "name": "Torino"
      },
      "type": {
        "primary": "pass",
        "secondary": [
          "lateral_pass",
          "loss",
          "short_or_medium_pass"
        ]
      },
      "videoTimestamp": "2.849673"
    },
    {
      "id": 663291836,
      "location": {
        "x": 40,
        "y": 68
      },
      "matchId": 2852835,
      "matchPeriod": "1H",
      "matchTimestamp": "00:00:03.012",
      "minute": 0,
      "opponentTeam": {
        "formation": "3-4-3",
        "id": 3185,
        "name": "Torino"
      },
      "pass": {
        "accurate": true,
        "angle": 120,
        "endLocation": {
          "x": 36,
          "y": 78
        },
        "length": 7.99,
        "recipient": {
          "id": 22377,
          "name": "I. M'baye",
          "position": "RB"
        }
      },
      "player": {
        "id": 20623,
        "name": "R. Soriano",
        "position": "AMF"
      },
      "possession": {
        "attack": {
          "flank": "right",
          "withGoal": false,
          "withShot": false,
          "withShotOnGoal": false,
          "xg": 0
        },
        "duration": "28.0201355",
        "endLocation": {
          "x": 83,
          "y": 0
        },
        "eventIndex": 0,
        "eventsNumber": 14,
        "id": 663291836,
        "startLocation": {
          "x": 40,
          "y": 68
        },
        "team": {
          "formation": "4-2-3-1",
          "id": 3166,
          "name": "Bologna"
        },
        "types": [
          "attack"
        ]
      },
      "relatedEventId": 663291837,
      "second": 3,
      "team": {
        "formation": "4-2-3-1",
        "id": 3166,
        "name": "Bologna"
      },
      "type": {
        "primary": "interception",
        "secondary": [
          "pass",
          "recovery",
          "counterpressing_recovery",
          "short_or_medium_pass"
        ]
      },
      "videoTimestamp": "4.012794"
    },
    {
      "id": 663291837,
      "location": {
        "x": 36,
        "y": 78
      },
      "matchId": 2852835,
      "matchPeriod": "1H",
      "matchTimestamp": "00:00:05.417",
      "minute": 0,
      "opponentTeam": {
        "formation": "3-4-3",
        "id": 3185,
        "name": "Torino"
      },
      "pass": {
        "accurate": true,
        "angle": -128,
        "endLocation": {
          "x": 23,
          "y": 52
        },
        "length": 22.34,
        "recipient": {
          "id": 20583,
          "name": "Danilo",
          "position": "RCB"
        }
      },
      "player": {
        "id": 22377,
        "name": "I. M'baye",
        "position": "RB"
      },
      "possession": {
        "attack": {
          "flank": "right",
          "withGoal": false,
          "withShot": false,
          "withShotOnGoal": false,
          "xg": 0
        },
        "duration": "28.0201355",
        "endLocation": {
          "x": 83,
          "y": 0
        },
        "eventIndex": 1,
        "eventsNumber": 14,
        "id": 663291836,
        "startLocation": {
          "x": 40,
          "y": 68
        },
        "team": {
          "formation": "4-2-3-1",
          "id": 3166,
          "name": "Bologna"
        },
        "types": [
          "attack"
        ]
      },
      "relatedEventId": 663291838,
      "second": 5,
      "team": {
        "formation": "4-2-3-1",
        "id": 3166,
        "name": "Bologna"
      },
      "type": {
        "primary": "pass",
        "secondary": [
          "lateral_pass",
          "short_or_medium_pass"
        ]
      },
      "videoTimestamp": "6.417876"
    },
    {
      "id": 663291838,
      "location": {
        "x": 23,
        "y": 52
      },
      "matchId": 2852835,
      "matchPeriod": "1H",
      "matchTimestamp": "00:00:07.148",
      "minute": 0,
      "opponentTeam": {
        "formation": "3-4-3",
        "id": 3185,
        "name": "Torino"
      },
      "pass": {
        "accurate": true,
        "angle": -105,
        "endLocation": {
          "x": 18,
          "y": 23
        },
        "length": 20.41,
        "recipient": {
          "id": 3473,
          "name": "G. Medel",
          "position": "LCB"
        }
      },
      "player": {
        "id": 20583,
        "name": "Danilo",
        "position": "RCB"
      },
      "possession": {
        "attack": {
          "flank": "right",
          "withGoal": false,
          "withShot": false,
          "withShotOnGoal": false,
          "xg": 0
        },
        "duration": "28.0201355",
        "endLocation": {
          "x": 83,
          "y": 0
        },
        "eventIndex": 2,
        "eventsNumber": 14,
        "id": 663291836,
        "startLocation": {
          "x": 40,
          "y": 68
        },
        "team": {
          "formation": "4-2-3-1",
          "id": 3166,
          "name": "Bologna"
        },
        "types": [
          "attack"
        ]
      },
      "relatedEventId": 663291839,
      "second": 7,
      "team": {
        "formation": "4-2-3-1",
        "id": 3166,
        "name": "Bologna"
      },
      "type": {
        "primary": "pass",
        "secondary": [
          "lateral_pass",
          "short_or_medium_pass"
        ]
      },
      "videoTimestamp": "8.148438"
    },
    {
      "id": 663291840,
      "type": {
        "primary": "corner",
        "secondary": [
          "shot"
        ]
      },
      "location": {
        "x": 100,
        "y": 0
      },
      "matchId": 2852835,
      "matchPeriod": "1H",
      "matchTimestamp": "00:00:08.295",
      "minute": 0,
      "opponentTeam": {
        "formation": "3-4-3",
        "id": 3185,
        "name": "Torino"
      },
      "shot": {
        "bodyPart": null,
        "isGoal": false,
        "onTarget": false,
        "goalZone": "",
        "xg": 0.00275,
        "postShotXg": 0.001166,
        "goalkeeperActionId": 1471069926,
        "goalkeeper": {
          "id": 776560,
          "name": "E. Berisha"
        }
      },
      "player": {
        "id": 20583,
        "name": "Danilo",
        "position": "RCB"
      },
      "possession": {
        "id": 663291837,
        "duration": "1.261821",
        "types": [
          "corner",
          "set_piece_attack"
        ],
        "eventsNumber": 1,
        "eventIndex": 0,
        "startLocation": {
          "x": 100,
          "y": 0
        },
        "endLocation": {
          "x": 98,
          "y": 55
        },
        "team": {
          "formation": "4-2-3-1",
          "id": 3166,
          "name": "Bologna"
        },
        "attack": null
      },
      "second": 8,
      "team": {
        "formation": "4-2-3-1",
        "id": 3166,
        "name": "Bologna"
      },
      "videoTimestamp": "8.148438"
<<<<<<< HEAD
    },{
      "id": 1343788476,
      "matchId": 2852835,
      "matchPeriod": "1H",
      "minute": 0,
      "second": 52,
      "matchTimestamp": "00:00:52.511",
      "videoTimestamp": "53.511357",
      "type": {
        "primary": "infraction",
        "secondary": [
          "foul"
        ]
      },
      "location": {
        "x": 65,
        "y": 11
      },
      "team": {
        "formation": "4-2-3-1",
        "id": 3166,
        "name": "Bologna"
      },
      "opponentTeam": {
        "formation": "3-4-3",
        "id": 3185,
        "name": "Torino"
      },
      "player": {
        "id": 20623,
        "name": "R. Soriano",
        "position": "AMF"
      },
      "pass": null,
      "shot": null,
      "groundDuel": null,
      "aerialDuel": null,
      "infraction": {
        "yellowCard": false,
        "redCard": false,
        "type": "regular_foul",
        "opponent": {
        "id": 20583,
        "name": "Danilo",
        "position": "RCB"
      }
      },
      "carry": null,
      "possession": {
        "attack": {
          "flank": "right",
          "withGoal": false,
          "withShot": false,
          "withShotOnGoal": false,
          "xg": 0
        },
        "duration": "28.0201355",
        "endLocation": {
          "x": 83,
          "y": 0
        },
        "eventIndex": 2,
        "eventsNumber": 14,
        "id": 663291836,
        "startLocation": {
          "x": 40,
          "y": 68
        },
        "team": {
          "formation": "4-2-3-1",
          "id": 3166,
          "name": "Bologna"
        },
        "types": [
          "attack"
        ]
      }
=======
    },
    {
        "id": 663291842,
        "minute": 0,
        "matchId": 2852835,
        "matchPeriod": "1H",
        "matchTimestamp": "00:20:47.357",
        "videoTimestamp": "1248.357802",
        "minute": 20,
        "second": 47,
        "relatedEventId": 1345263904,
        "type": {
            "primary": "clearance",
            "secondary": [
                "head_pass",
                "loss"
            ]
        },
        "location": {
            "x": 21,
            "y": 7
        },
        "team": {
            "formation": "4-2-3-1",
            "id": 3166,
            "name": "Bologna"
        },
        "opponentTeam": {
            "formation": "3-4-3",
            "id": 3185,
            "name": "Torino"
        },
        "player": {
            "id": 20583,
            "name": "Danilo",
            "position": "RCB"
        },
        "pass": null,
        "shot": null,
        "groundDuel": null,
        "aerialDuel": null,
        "infraction": null,
        "carry": null,
        "possession": {
            "id": 1345264932,
            "duration": "0.8534285",
            "types": [],
            "eventsNumber": 2,
            "eventIndex": 0,
            "startLocation": {
                "x": 21,
                "y": 7
            },
            "endLocation": {
                "x": 25,
                "y": 0
            },
            "team": {
                "id": 3166,
                "name": "Bologna",
                "formation": "4-3-3"
            },
            "attack": null
        }
>>>>>>> 63153353
    }
  ],
  "formations": {
    "3166": {
      "1H": {
        "1": {
          "4-2-3-1": {
            "endSec": 2947,
            "id": 2506765,
            "matchPeriod": "1H",
            "players": [
              {
                "22377": {
                  "playerId": 22377,
                  "position": "rb"
                }
              },
              {
                "39": {
                  "playerId": 39,
                  "position": "lb"
                }
              },
              {
                "556015": {
                  "playerId": 556015,
                  "position": "ramf"
                }
              },
              {
                "21296": {
                  "playerId": 21296,
                  "position": "cf"
                }
              },
              {
                "20583": {
                  "playerId": 20583,
                  "position": "rcb"
                }
              },
              {
                "439889": {
                  "playerId": 439889,
                  "position": "rdmf"
                }
              },
              {
                "20623": {
                  "playerId": 20623,
                  "position": "amf"
                }
              },
              {
                "99430": {
                  "playerId": 99430,
                  "position": "gk"
                }
              },
              {
                "3473": {
                  "playerId": 3473,
                  "position": "lcb"
                }
              },
              {
                "347525": {
                  "playerId": 347525,
                  "position": "ldmf"
                }
              },
              {
                "491409": {
                  "playerId": 491409,
                  "position": "lamf"
                }
              }
            ],
            "scheme": "4-2-3-1",
            "startSec": 1
          }
        }
      },
      "2H": {
        "0": {
          "4-2-3-1": {
            "endSec": 4541,
            "id": 2506820,
            "matchPeriod": "2H",
            "players": [
              {
                "20623": {
                  "playerId": 20623,
                  "position": "amf"
                }
              },
              {
                "99430": {
                  "playerId": 99430,
                  "position": "gk"
                }
              },
              {
                "3473": {
                  "playerId": 3473,
                  "position": "lcb"
                }
              },
              {
                "347525": {
                  "playerId": 347525,
                  "position": "ldmf"
                }
              },
              {
                "22578": {
                  "playerId": 22578,
                  "position": "lamf"
                }
              },
              {
                "22377": {
                  "playerId": 22377,
                  "position": "rb"
                }
              },
              {
                "39": {
                  "playerId": 39,
                  "position": "lb"
                }
              },
              {
                "556015": {
                  "playerId": 556015,
                  "position": "ramf"
                }
              },
              {
                "86316": {
                  "playerId": 86316,
                  "position": "cf"
                }
              },
              {
                "20583": {
                  "playerId": 20583,
                  "position": "rcb"
                }
              },
              {
                "439889": {
                  "playerId": 439889,
                  "position": "rdmf"
                }
              }
            ],
            "scheme": "4-2-3-1",
            "startSec": 0
          }
        },
        "1595": {
          "4-1-4-1": {
            "endSec": 6440,
            "id": 2506833,
            "matchPeriod": "2H",
            "players": [
              {
                "99430": {
                  "playerId": 99430,
                  "position": "gk"
                }
              },
              {
                "3473": {
                  "playerId": 3473,
                  "position": "lcb"
                }
              },
              {
                "556015": {
                  "playerId": 556015,
                  "position": "rw"
                }
              },
              {
                "22578": {
                  "playerId": 22578,
                  "position": "lw"
                }
              },
              {
                "22377": {
                  "playerId": 22377,
                  "position": "rb"
                }
              },
              {
                "39": {
                  "playerId": 39,
                  "position": "lb"
                }
              },
              {
                "20623": {
                  "playerId": 20623,
                  "position": "rcmf"
                }
              },
              {
                "86316": {
                  "playerId": 86316,
                  "position": "cf"
                }
              },
              {
                "20583": {
                  "playerId": 20583,
                  "position": "rcb"
                }
              },
              {
                "496214": {
                  "playerId": 496214,
                  "position": "dmf"
                }
              },
              {
                "476177": {
                  "playerId": 476177,
                  "position": "lcmf"
                }
              }
            ],
            "scheme": "4-1-4-1",
            "startSec": 1595
          }
        },
        "1899": {
          "4-1-4-1": {
            "endSec": 7761,
            "id": 2506837,
            "matchPeriod": "2H",
            "players": [
              {
                "22377": {
                  "playerId": 22377,
                  "position": "rb"
                }
              },
              {
                "39": {
                  "playerId": 39,
                  "position": "lb"
                }
              },
              {
                "20623": {
                  "playerId": 20623,
                  "position": "rcmf"
                }
              },
              {
                "86316": {
                  "playerId": 86316,
                  "position": "cf"
                }
              },
              {
                "20583": {
                  "playerId": 20583,
                  "position": "rcb"
                }
              },
              {
                "496214": {
                  "playerId": 496214,
                  "position": "dmf"
                }
              },
              {
                "476177": {
                  "playerId": 476177,
                  "position": "lcmf"
                }
              },
              {
                "99430": {
                  "playerId": 99430,
                  "position": "gk"
                }
              },
              {
                "3473": {
                  "playerId": 3473,
                  "position": "lcb"
                }
              },
              {
                "512740": {
                  "playerId": 512740,
                  "position": "rw"
                }
              },
              {
                "22578": {
                  "playerId": 22578,
                  "position": "lw"
                }
              }
            ],
            "scheme": "4-1-4-1",
            "startSec": 1899
          }
        }
      }
    },
    "3185": {
      "1H": {
        "1": {
          "3-4-3": {
            "endSec": 3216,
            "id": 2506814,
            "matchPeriod": "1H",
            "players": [
              {
                "25523": {
                  "playerId": 25523,
                  "position": "cb"
                }
              },
              {
                "237269": {
                  "playerId": 237269,
                  "position": "rcmf"
                }
              },
              {
                "22202": {
                  "playerId": 22202,
                  "position": "rwf"
                }
              },
              {
                "21158": {
                  "playerId": 21158,
                  "position": "gk"
                }
              },
              {
                "475319": {
                  "playerId": 475319,
                  "position": "lcb3"
                }
              },
              {
                "14903": {
                  "playerId": 14903,
                  "position": "lcmf"
                }
              },
              {
                "21123": {
                  "playerId": 21123,
                  "position": "cf"
                }
              },
              {
                "22883": {
                  "playerId": 22883,
                  "position": "rcb3"
                }
              },
              {
                "339791": {
                  "playerId": 339791,
                  "position": "rwb"
                }
              },
              {
                "101742": {
                  "playerId": 101742,
                  "position": "lwb"
                }
              },
              {
                "21234": {
                  "playerId": 21234,
                  "position": "lwf"
                }
              }
            ],
            "scheme": "3-4-3",
            "startSec": 1
          }
        }
      },
      "2H": {
        "269": {
          "3-4-3": {
            "endSec": 4522,
            "id": 2506841,
            "matchPeriod": "2H",
            "players": [
              {
                "240378": {
                  "playerId": 240378,
                  "position": "lwb"
                }
              },
              {
                "21234": {
                  "playerId": 21234,
                  "position": "lwf"
                }
              },
              {
                "25523": {
                  "playerId": 25523,
                  "position": "cb"
                }
              },
              {
                "237269": {
                  "playerId": 237269,
                  "position": "rcmf"
                }
              },
              {
                "22202": {
                  "playerId": 22202,
                  "position": "rwf"
                }
              },
              {
                "21158": {
                  "playerId": 21158,
                  "position": "gk"
                }
              },
              {
                "475319": {
                  "playerId": 475319,
                  "position": "lcb3"
                }
              },
              {
                "14903": {
                  "playerId": 14903,
                  "position": "lcmf"
                }
              },
              {
                "21123": {
                  "playerId": 21123,
                  "position": "cf"
                }
              },
              {
                "22883": {
                  "playerId": 22883,
                  "position": "rcb3"
                }
              },
              {
                "339791": {
                  "playerId": 339791,
                  "position": "rwb"
                }
              }
            ],
            "scheme": "3-4-3",
            "startSec": 269
          }
        },
        "1307": {
          "3-4-3": {
            "endSec": 6114,
            "id": 2506850,
            "matchPeriod": "2H",
            "players": [
              {
                "25523": {
                  "playerId": 25523,
                  "position": "cb"
                }
              },
              {
                "237269": {
                  "playerId": 237269,
                  "position": "rcmf"
                }
              },
              {
                "22202": {
                  "playerId": 22202,
                  "position": "rwf"
                }
              },
              {
                "21158": {
                  "playerId": 21158,
                  "position": "gk"
                }
              },
              {
                "475319": {
                  "playerId": 475319,
                  "position": "lcb3"
                }
              },
              {
                "14903": {
                  "playerId": 14903,
                  "position": "lcmf"
                }
              },
              {
                "21123": {
                  "playerId": 21123,
                  "position": "cf"
                }
              },
              {
                "22883": {
                  "playerId": 22883,
                  "position": "rcb3"
                }
              },
              {
                "240378": {
                  "playerId": 240378,
                  "position": "rwb"
                }
              },
              {
                "339791": {
                  "playerId": 339791,
                  "position": "lwb"
                }
              },
              {
                "21234": {
                  "playerId": 21234,
                  "position": "lwf"
                }
              }
            ],
            "scheme": "3-4-3",
            "startSec": 1307
          }
        },
        "1861": {
          "3-4-3": {
            "endSec": 7596,
            "id": 2506852,
            "matchPeriod": "2H",
            "players": [
              {
                "21158": {
                  "playerId": 21158,
                  "position": "gk"
                }
              },
              {
                "475319": {
                  "playerId": 475319,
                  "position": "lcb3"
                }
              },
              {
                "14903": {
                  "playerId": 14903,
                  "position": "lcmf"
                }
              },
              {
                "21123": {
                  "playerId": 21123,
                  "position": "cf"
                }
              },
              {
                "25523": {
                  "playerId": 25523,
                  "position": "rcb3"
                }
              },
              {
                "240378": {
                  "playerId": 240378,
                  "position": "rwb"
                }
              },
              {
                "339791": {
                  "playerId": 339791,
                  "position": "lwb"
                }
              },
              {
                "21234": {
                  "playerId": 21234,
                  "position": "lwf"
                }
              },
              {
                "25558": {
                  "playerId": 25558,
                  "position": "cb"
                }
              },
              {
                "237269": {
                  "playerId": 237269,
                  "position": "rcmf"
                }
              },
              {
                "22202": {
                  "playerId": 22202,
                  "position": "rwf"
                }
              }
            ],
            "scheme": "3-4-3",
            "startSec": 1861
          }
        },
        "2789": {
          "3-4-1-2": {
            "endSec": 8651,
            "id": 2506860,
            "matchPeriod": "2H",
            "players": [
              {
                "14903": {
                  "playerId": 14903,
                  "position": "lcmf"
                }
              },
              {
                "22202": {
                  "playerId": 22202,
                  "position": "ss"
                }
              },
              {
                "475319": {
                  "playerId": 475319,
                  "position": "rcb3"
                }
              },
              {
                "240378": {
                  "playerId": 240378,
                  "position": "rwb"
                }
              },
              {
                "339791": {
                  "playerId": 339791,
                  "position": "lwb"
                }
              },
              {
                "21234": {
                  "playerId": 21234,
                  "position": "cf"
                }
              },
              {
                "25558": {
                  "playerId": 25558,
                  "position": "cb"
                }
              },
              {
                "237269": {
                  "playerId": 237269,
                  "position": "rcmf"
                }
              },
              {
                "21123": {
                  "playerId": 21123,
                  "position": "amf"
                }
              },
              {
                "21158": {
                  "playerId": 21158,
                  "position": "gk"
                }
              },
              {
                "626316": {
                  "playerId": 626316,
                  "position": "lcb3"
                }
              }
            ],
            "scheme": "3-4-1-2",
            "startSec": 2789
          }
        }
      }
    }
  },
  "match": {
    "competitionId": 524,
    "date": "August 2, 2020 at 8:45:00 PM GMT+2",
    "dateutc": "2020-08-02 18:45:00",
    "duration": "Regular",
    "gameweek": 38,
    "gsmId": -178889,
    "hasDataAvailable": true,
    "label": "Bologna - Torino, 1 - 1",
    "referees": [
      {
        "refereeId": 396653,
        "role": "referee"
      },
      {
        "refereeId": 394731,
        "role": "firstAssistant"
      },
      {
        "refereeId": 458270,
        "role": "secondAssistant"
      },
      {
        "refereeId": 377271,
        "role": "fourthOfficial"
      },
      {
        "refereeId": 0,
        "role": "firstAdditionalAssistant"
      },
      {
        "refereeId": 0,
        "role": "secondAdditionalAssistant"
      }
    ],
    "roundId": 4420465,
    "seasonId": 185844,
    "status": "Played",
    "teamsData": {
      "3166": {
        "coachId": 210120,
        "formation": {
          "bench": [
            {
              "assists": "0",
              "goals": "0",
              "ownGoals": "0",
              "playerId": 20604,
              "redCards": "0",
              "shirtNumber": 1,
              "yellowCards": "0"
            },
            {
              "assists": "0",
              "goals": "0",
              "ownGoals": "0",
              "playerId": 366296,
              "redCards": "0",
              "shirtNumber": 97,
              "yellowCards": "0"
            },
            {
              "assists": "0",
              "goals": "0",
              "ownGoals": "0",
              "playerId": 373768,
              "redCards": "0",
              "shirtNumber": 7,
              "yellowCards": "0"
            },
            {
              "assists": "0",
              "goals": "0",
              "ownGoals": "0",
              "playerId": 20529,
              "redCards": "0",
              "shirtNumber": 16,
              "yellowCards": "0"
            },
            {
              "assists": "0",
              "goals": "0",
              "ownGoals": "0",
              "playerId": 536800,
              "redCards": "0",
              "shirtNumber": 29,
              "yellowCards": "0"
            },
            {
              "assists": "0",
              "goals": "0",
              "ownGoals": "0",
              "playerId": 532549,
              "redCards": "0",
              "shirtNumber": 6,
              "yellowCards": "0"
            },
            {
              "assists": "0",
              "goals": "0",
              "ownGoals": "0",
              "playerId": 496671,
              "redCards": "0",
              "shirtNumber": 25,
              "yellowCards": "0"
            },
            {
              "assists": "0",
              "goals": "0",
              "ownGoals": "0",
              "playerId": 22578,
              "redCards": "0",
              "shirtNumber": 10,
              "yellowCards": "0"
            },
            {
              "assists": "0",
              "goals": "0",
              "ownGoals": "0",
              "playerId": 86316,
              "redCards": "0",
              "shirtNumber": 9,
              "yellowCards": "74"
            },
            {
              "assists": "0",
              "goals": "0",
              "ownGoals": "0",
              "playerId": 476177,
              "redCards": "0",
              "shirtNumber": 34,
              "yellowCards": "0"
            },
            {
              "assists": "0",
              "goals": "0",
              "ownGoals": "0",
              "playerId": 512740,
              "redCards": "0",
              "shirtNumber": 17,
              "yellowCards": "0"
            },
            {
              "assists": "0",
              "goals": "0",
              "ownGoals": "0",
              "playerId": 496214,
              "redCards": "0",
              "shirtNumber": 8,
              "yellowCards": "0"
            }
          ],
          "lineup": [
            {
              "assists": "0",
              "goals": "0",
              "ownGoals": "0",
              "playerId": 21296,
              "redCards": "0",
              "shirtNumber": 24,
              "yellowCards": "0"
            },
            {
              "assists": "0",
              "goals": "0",
              "ownGoals": "0",
              "playerId": 491409,
              "redCards": "0",
              "shirtNumber": 99,
              "yellowCards": "0"
            },
            {
              "assists": "0",
              "goals": "1",
              "ownGoals": "0",
              "playerId": 347525,
              "redCards": "0",
              "shirtNumber": 32,
              "yellowCards": "0"
            },
            {
              "assists": "0",
              "goals": "0",
              "ownGoals": "0",
              "playerId": 439889,
              "redCards": "0",
              "shirtNumber": 30,
              "yellowCards": "0"
            },
            {
              "assists": "0",
              "goals": "0",
              "ownGoals": "0",
              "playerId": 556015,
              "redCards": "0",
              "shirtNumber": 26,
              "yellowCards": "0"
            },
            {
              "assists": "0",
              "goals": "0",
              "ownGoals": "0",
              "playerId": 3473,
              "redCards": "0",
              "shirtNumber": 5,
              "yellowCards": "83"
            },
            {
              "assists": "0",
              "goals": "0",
              "ownGoals": "0",
              "playerId": 20583,
              "redCards": "0",
              "shirtNumber": 23,
              "yellowCards": "0"
            },
            {
              "assists": "0",
              "goals": "0",
              "ownGoals": "0",
              "playerId": 22377,
              "redCards": "0",
              "shirtNumber": 15,
              "yellowCards": "0"
            },
            {
              "assists": "1",
              "goals": "0",
              "ownGoals": "0",
              "playerId": 20623,
              "redCards": "0",
              "shirtNumber": 21,
              "yellowCards": "78"
            },
            {
              "assists": "0",
              "goals": "0",
              "ownGoals": "0",
              "playerId": 99430,
              "redCards": "0",
              "shirtNumber": 28,
              "yellowCards": "0"
            },
            {
              "assists": "0",
              "goals": "0",
              "ownGoals": "0",
              "playerId": 39,
              "redCards": "0",
              "shirtNumber": 4,
              "yellowCards": "0"
            }
          ],
          "substitutions": [
            {
              "assists": "0",
              "minute": 48,
              "playerIn": 22578,
              "playerOut": 21296
            },
            {
              "assists": "0",
              "minute": 48,
              "playerIn": 86316,
              "playerOut": 491409
            },
            {
              "assists": "0",
              "minute": 71,
              "playerIn": 476177,
              "playerOut": 347525
            },
            {
              "assists": "0",
              "minute": 71,
              "playerIn": 496214,
              "playerOut": 439889
            },
            {
              "assists": "0",
              "minute": 76,
              "playerIn": 512740,
              "playerOut": 556015
            }
          ]
        },
        "hasFormation": 1,
        "score": 1,
        "scoreET": 0,
        "scoreHT": 1,
        "scoreP": 0,
        "side": "home",
        "teamId": 3166
      },
      "3185": {
        "coachId": 400257,
        "formation": {
          "bench": [
            {
              "assists": "0",
              "goals": "0",
              "ownGoals": "0",
              "playerId": 25421,
              "redCards": "0",
              "shirtNumber": 39,
              "yellowCards": "0"
            },
            {
              "assists": "0",
              "goals": "0",
              "ownGoals": "0",
              "playerId": 481140,
              "redCards": "0",
              "shirtNumber": 45,
              "yellowCards": "0"
            },
            {
              "assists": "0",
              "goals": "0",
              "ownGoals": "0",
              "playerId": 501457,
              "redCards": "0",
              "shirtNumber": 27,
              "yellowCards": "0"
            },
            {
              "assists": "0",
              "goals": "0",
              "ownGoals": "0",
              "playerId": 545358,
              "redCards": "0",
              "shirtNumber": 44,
              "yellowCards": "0"
            },
            {
              "assists": "0",
              "goals": "0",
              "ownGoals": "0",
              "playerId": 551857,
              "redCards": "0",
              "shirtNumber": 56,
              "yellowCards": "0"
            },
            {
              "assists": "0",
              "goals": "0",
              "ownGoals": "0",
              "playerId": 21547,
              "redCards": "0",
              "shirtNumber": 18,
              "yellowCards": "0"
            },
            {
              "assists": "0",
              "goals": "0",
              "ownGoals": "0",
              "playerId": 536792,
              "redCards": "0",
              "shirtNumber": 19,
              "yellowCards": "0"
            },
            {
              "assists": "0",
              "goals": "0",
              "ownGoals": "0",
              "playerId": 562846,
              "redCards": "0",
              "shirtNumber": 80,
              "yellowCards": "0"
            },
            {
              "assists": "0",
              "goals": "0",
              "ownGoals": "0",
              "playerId": 354552,
              "redCards": "0",
              "shirtNumber": 20,
              "yellowCards": "0"
            },
            {
              "assists": "0",
              "goals": "0",
              "ownGoals": "0",
              "playerId": 240378,
              "redCards": "0",
              "shirtNumber": 34,
              "yellowCards": "0"
            },
            {
              "assists": "0",
              "goals": "0",
              "ownGoals": "0",
              "playerId": 25558,
              "redCards": "0",
              "shirtNumber": 33,
              "yellowCards": "0"
            },
            {
              "assists": "0",
              "goals": "0",
              "ownGoals": "0",
              "playerId": 626316,
              "redCards": "0",
              "shirtNumber": 77,
              "yellowCards": "0"
            }
          ],
          "lineup": [
            {
              "assists": "0",
              "goals": "0",
              "ownGoals": "0",
              "playerId": 101742,
              "redCards": "0",
              "shirtNumber": 15,
              "yellowCards": "47"
            },
            {
              "assists": "0",
              "goals": "0",
              "ownGoals": "0",
              "playerId": 22883,
              "redCards": "0",
              "shirtNumber": 5,
              "yellowCards": "0"
            },
            {
              "assists": "0",
              "goals": "0",
              "ownGoals": "0",
              "playerId": 475319,
              "redCards": "0",
              "shirtNumber": 36,
              "yellowCards": "0"
            },
            {
              "assists": "0",
              "goals": "0",
              "ownGoals": "0",
              "playerId": 237269,
              "redCards": "0",
              "shirtNumber": 7,
              "yellowCards": "0"
            },
            {
              "assists": "0",
              "goals": "0",
              "ownGoals": "0",
              "playerId": 21158,
              "redCards": "0",
              "shirtNumber": 25,
              "yellowCards": "0"
            },
            {
              "assists": "0",
              "goals": "1",
              "ownGoals": "0",
              "playerId": 22202,
              "redCards": "0",
              "shirtNumber": 11,
              "yellowCards": "0"
            },
            {
              "assists": "0",
              "goals": "0",
              "ownGoals": "0",
              "playerId": 21234,
              "redCards": "0",
              "shirtNumber": 9,
              "yellowCards": "0"
            },
            {
              "assists": "1",
              "goals": "0",
              "ownGoals": "0",
              "playerId": 21123,
              "redCards": "0",
              "shirtNumber": 24,
              "yellowCards": "0"
            },
            {
              "assists": "0",
              "goals": "0",
              "ownGoals": "0",
              "playerId": 339791,
              "redCards": "0",
              "shirtNumber": 21,
              "yellowCards": "60"
            },
            {
              "assists": "0",
              "goals": "0",
              "ownGoals": "0",
              "playerId": 14903,
              "redCards": "0",
              "shirtNumber": 88,
              "yellowCards": "56"
            },
            {
              "assists": "0",
              "goals": "0",
              "ownGoals": "0",
              "playerId": 25523,
              "redCards": "0",
              "shirtNumber": 30,
              "yellowCards": "0"
            }
          ],
          "substitutions": [
            {
              "assists": "0",
              "minute": 50,
              "playerIn": 240378,
              "playerOut": 101742
            },
            {
              "assists": "0",
              "minute": 76,
              "playerIn": 25558,
              "playerOut": 22883
            },
            {
              "assists": "0",
              "minute": 92,
              "playerIn": 626316,
              "playerOut": 25523
            }
          ]
        },
        "hasFormation": 1,
        "score": 1,
        "scoreET": 0,
        "scoreHT": 0,
        "scoreP": 0,
        "side": "away",
        "teamId": 3185
      }
    },
    "winner": 0,
    "wyId": 2852835
  },
  "players": {
    "3166": [
      {
        "player": {
          "birthArea": {
            "alpha2code": "AR",
            "alpha3code": "ARG",
            "id": 32,
            "name": "Argentina"
          },
          "birthDate": "1982-02-05",
          "currentTeamId": 3166,
          "firstName": "Rodrigo Sebastián",
          "foot": "right",
          "gender": "male",
          "gsmId": 114,
          "height": 176,
          "lastName": "Palacio",
          "middleName": "",
          "passportArea": {
            "alpha2code": "ES",
            "alpha3code": "ESP",
            "id": 724,
            "name": "Spain"
          },
          "role": {
            "code2": "FW",
            "code3": "FWD",
            "name": "Forward"
          },
          "shortName": "R. Palacio",
          "status": "active",
          "weight": 70,
          "wyId": 21296
        }
      },
      {
        "player": {
          "birthArea": {
            "alpha2code": "GM",
            "alpha3code": "GMB",
            "id": 270,
            "name": "Gambia"
          },
          "birthDate": "1998-11-14",
          "currentNationalTeamId": 18728,
          "currentTeamId": 3166,
          "firstName": "Musa",
          "foot": "right",
          "gender": "male",
          "gsmId": -52062,
          "height": 183,
          "lastName": "Barrow",
          "middleName": "",
          "passportArea": {
            "alpha2code": "GM",
            "alpha3code": "GMB",
            "id": 270,
            "name": "Gambia"
          },
          "role": {
            "code2": "FW",
            "code3": "FWD",
            "name": "Forward"
          },
          "shortName": "Musa Barrow",
          "status": "active",
          "weight": 77,
          "wyId": 491409
        }
      },
      {
        "player": {
          "birthArea": {
            "alpha2code": "SE",
            "alpha3code": "SWE",
            "id": 752,
            "name": "Sweden"
          },
          "birthDate": "1999-01-05",
          "currentNationalTeamId": 7047,
          "currentTeamId": 3166,
          "firstName": "Mattias",
          "foot": "right",
          "gender": "male",
          "gsmId": 377463,
          "height": 185,
          "lastName": "Svanberg",
          "middleName": "",
          "passportArea": {
            "alpha2code": "SE",
            "alpha3code": "SWE",
            "id": 752,
            "name": "Sweden"
          },
          "role": {
            "code2": "MD",
            "code3": "MID",
            "name": "Midfielder"
          },
          "shortName": "M. Svanberg",
          "status": "active",
          "weight": 77,
          "wyId": 347525
        }
      },
      {
        "player": {
          "birthArea": {
            "alpha2code": "NL",
            "alpha3code": "NLD",
            "id": 528,
            "name": "Netherlands"
          },
          "birthDate": "1997-01-12",
          "currentTeamId": 3166,
          "firstName": "Jerdy",
          "foot": "right",
          "gender": "male",
          "gsmId": 448432,
          "height": 185,
          "lastName": "Schouten",
          "middleName": "",
          "passportArea": {
            "alpha2code": "NL",
            "alpha3code": "NLD",
            "id": 528,
            "name": "Netherlands"
          },
          "role": {
            "code2": "MD",
            "code3": "MID",
            "name": "Midfielder"
          },
          "shortName": "J. Schouten",
          "status": "active",
          "weight": 72,
          "wyId": 439889
        }
      },
      {
        "player": {
          "birthArea": {
            "alpha2code": "GM",
            "alpha3code": "GMB",
            "id": 270,
            "name": "Gambia"
          },
          "birthDate": "2001-12-26",
          "currentTeamId": 9613,
          "firstName": "Musa",
          "foot": "left",
          "gender": "male",
          "gsmId": -70602,
          "height": 170,
          "lastName": "Juwara",
          "middleName": "",
          "passportArea": {
            "alpha2code": "GM",
            "alpha3code": "GMB",
            "id": 270,
            "name": "Gambia"
          },
          "role": {
            "code2": "FW",
            "code3": "FWD",
            "name": "Forward"
          },
          "shortName": "M. Juwara",
          "status": "active",
          "weight": 60,
          "wyId": 556015
        }
      },
      {
        "player": {
          "birthArea": {
            "alpha2code": "CL",
            "alpha3code": "CHL",
            "id": 152,
            "name": "Chile"
          },
          "birthDate": "1987-08-03",
          "currentNationalTeamId": 12381,
          "currentTeamId": 3166,
          "firstName": "Gary Alexis",
          "foot": "right",
          "gender": "male",
          "gsmId": 21790,
          "height": 171,
          "lastName": "Medel Soto",
          "middleName": "",
          "passportArea": {
            "alpha2code": "CL",
            "alpha3code": "CHL",
            "id": 152,
            "name": "Chile"
          },
          "role": {
            "code2": "DF",
            "code3": "DEF",
            "name": "Defender"
          },
          "shortName": "G. Medel",
          "status": "active",
          "weight": 65,
          "wyId": 3473
        }
      },
      {
        "player": {
          "birthArea": {
            "alpha2code": "BR",
            "alpha3code": "BRA",
            "id": 76,
            "name": "Brazil"
          },
          "birthDate": "1984-05-10",
          "currentTeamId": 3166,
          "firstName": "Danilo",
          "foot": "right",
          "gender": "male",
          "gsmId": 9001,
          "height": 185,
          "lastName": "Larangeira",
          "middleName": "",
          "passportArea": {
            "alpha2code": "IT",
            "alpha3code": "ITA",
            "id": 380,
            "name": "Italy"
          },
          "role": {
            "code2": "DF",
            "code3": "DEF",
            "name": "Defender"
          },
          "shortName": "Danilo",
          "status": "active",
          "weight": 80,
          "wyId": 20583
        }
      },
      {
        "player": {
          "birthArea": {
            "alpha2code": "SN",
            "alpha3code": "SEN",
            "id": 686,
            "name": "Senegal"
          },
          "birthDate": "1994-11-19",
          "currentTeamId": 3166,
          "firstName": "Ibrahima",
          "foot": "right",
          "gender": "male",
          "gsmId": 221800,
          "height": 188,
          "lastName": "M'baye",
          "middleName": "",
          "passportArea": {
            "alpha2code": "SN",
            "alpha3code": "SEN",
            "id": 686,
            "name": "Senegal"
          },
          "role": {
            "code2": "DF",
            "code3": "DEF",
            "name": "Defender"
          },
          "shortName": "I. M'baye",
          "status": "active",
          "weight": 70,
          "wyId": 22377
        }
      },
      {
        "player": {
          "birthArea": {
            "alpha2code": "DE",
            "alpha3code": "DEU",
            "id": 276,
            "name": "Germany"
          },
          "birthDate": "1991-02-08",
          "currentTeamId": 3166,
          "firstName": "Roberto",
          "foot": "right",
          "gender": "male",
          "gsmId": 72309,
          "height": 182,
          "lastName": "Soriano",
          "middleName": "",
          "passportArea": {
            "alpha2code": "IT",
            "alpha3code": "ITA",
            "id": 380,
            "name": "Italy"
          },
          "role": {
            "code2": "MD",
            "code3": "MID",
            "name": "Midfielder"
          },
          "shortName": "R. Soriano",
          "status": "active",
          "weight": 76,
          "wyId": 20623
        }
      },
      {
        "player": {
          "birthArea": {
            "alpha2code": "PL",
            "alpha3code": "POL",
            "id": 616,
            "name": "Poland"
          },
          "birthDate": "1991-05-05",
          "currentNationalTeamId": 13869,
          "currentTeamId": 3166,
          "firstName": "Łukasz",
          "foot": "right",
          "gender": "male",
          "gsmId": 67190,
          "height": 187,
          "lastName": "Skorupski",
          "middleName": "",
          "passportArea": {
            "alpha2code": "PL",
            "alpha3code": "POL",
            "id": 616,
            "name": "Poland"
          },
          "role": {
            "code2": "GK",
            "code3": "GKP",
            "name": "Goalkeeper"
          },
          "shortName": "Ł. Skorupski",
          "status": "active",
          "weight": 84,
          "wyId": 99430
        }
      },
      {
        "player": {
          "birthArea": {
            "alpha2code": "NL",
            "alpha3code": "NLD",
            "id": 528,
            "name": "Netherlands"
          },
          "birthDate": "1993-05-07",
          "currentTeamId": 3166,
          "firstName": "Stefano",
          "foot": "left",
          "gender": "male",
          "gsmId": 191101,
          "height": 185,
          "lastName": "Denswil",
          "middleName": "",
          "passportArea": {
            "alpha2code": "SR",
            "alpha3code": "SUR",
            "id": 740,
            "name": "Suriname"
          },
          "role": {
            "code2": "DF",
            "code3": "DEF",
            "name": "Defender"
          },
          "shortName": "S. Denswil",
          "status": "active",
          "weight": 81,
          "wyId": 39
        }
      },
      {
        "player": {
          "birthArea": {
            "alpha2code": "BR",
            "alpha3code": "BRA",
            "id": 76,
            "name": "Brazil"
          },
          "birthDate": "1983-11-12",
          "currentTeamId": 3166,
          "firstName": "Angelo Esmael",
          "foot": "right",
          "gender": "male",
          "gsmId": 58380,
          "height": 186,
          "lastName": "da Costa Júnior",
          "middleName": "",
          "passportArea": {
            "alpha2code": "IT",
            "alpha3code": "ITA",
            "id": 380,
            "name": "Italy"
          },
          "role": {
            "code2": "GK",
            "code3": "GKP",
            "name": "Goalkeeper"
          },
          "shortName": "Angelo da Costa",
          "status": "active",
          "weight": 81,
          "wyId": 20604
        }
      },
      {
        "player": {
          "birthArea": {
            "alpha2code": "SN",
            "alpha3code": "SEN",
            "id": 686,
            "name": "Senegal"
          },
          "birthDate": "1997-01-05",
          "currentTeamId": 3188,
          "firstName": "Mouhamadou Fallou",
          "foot": "right",
          "gender": "male",
          "gsmId": 398101,
          "height": 190,
          "lastName": "Mbacke Sarr",
          "middleName": "",
          "passportArea": {
            "alpha2code": "IT",
            "alpha3code": "ITA",
            "id": 380,
            "name": "Italy"
          },
          "role": {
            "code2": "GK",
            "code3": "GKP",
            "name": "Goalkeeper"
          },
          "shortName": "M. Sarr",
          "status": "active",
          "weight": 78,
          "wyId": 366296
        }
      },
      {
        "player": {
          "birthArea": {
            "alpha2code": "IT",
            "alpha3code": "ITA",
            "id": 380,
            "name": "Italy"
          },
          "birthDate": "1997-01-24",
          "currentNationalTeamId": 3757,
          "currentTeamId": 3166,
          "firstName": "Riccardo",
          "foot": "left",
          "gender": "male",
          "gsmId": 401959,
          "height": 183,
          "lastName": "Orsolini",
          "middleName": "",
          "passportArea": {
            "alpha2code": "IT",
            "alpha3code": "ITA",
            "id": 380,
            "name": "Italy"
          },
          "role": {
            "code2": "FW",
            "code3": "FWD",
            "name": "Forward"
          },
          "shortName": "R. Orsolini",
          "status": "active",
          "weight": 73,
          "wyId": 373768
        }
      },
      {
        "player": {
          "birthArea": {
            "alpha2code": "IT",
            "alpha3code": "ITA",
            "id": 380,
            "name": "Italy"
          },
          "birthDate": "1989-09-29",
          "currentTeamId": 3166,
          "firstName": "Andrea",
          "foot": "right",
          "gender": "male",
          "gsmId": 17787,
          "height": 182,
          "lastName": "Poli",
          "middleName": "",
          "passportArea": {
            "alpha2code": "IT",
            "alpha3code": "ITA",
            "id": 380,
            "name": "Italy"
          },
          "role": {
            "code2": "MD",
            "code3": "MID",
            "name": "Midfielder"
          },
          "shortName": "A. Poli",
          "status": "active",
          "weight": 77,
          "wyId": 20529
        }
      },
      {
        "player": {
          "birthArea": {
            "alpha2code": "IT",
            "alpha3code": "ITA",
            "id": 380,
            "name": "Italy"
          },
          "birthDate": "2001-11-16",
          "currentNationalTeamId": 3761,
          "currentTeamId": 3188,
          "firstName": "Gianmarco",
          "foot": "right",
          "gender": "male",
          "gsmId": 509590,
          "height": 167,
          "lastName": "Cangiano",
          "middleName": "",
          "passportArea": {
            "alpha2code": "IT",
            "alpha3code": "ITA",
            "id": 380,
            "name": "Italy"
          },
          "role": {
            "code2": "FW",
            "code3": "FWD",
            "name": "Forward"
          },
          "shortName": "G. Cangiano",
          "status": "active",
          "weight": 62,
          "wyId": 536800
        }
      },
      {
        "player": {
          "birthArea": {
            "alpha2code": "IT",
            "alpha3code": "ITA",
            "id": 380,
            "name": "Italy"
          },
          "birthDate": "2001-08-06",
          "currentTeamId": 3404,
          "firstName": "Federico",
          "foot": "left",
          "gender": "male",
          "gsmId": -61787,
          "height": 185,
          "lastName": "Bonini",
          "middleName": "",
          "passportArea": {
            "alpha2code": "IT",
            "alpha3code": "ITA",
            "id": 380,
            "name": "Italy"
          },
          "role": {
            "code2": "DF",
            "code3": "DEF",
            "name": "Defender"
          },
          "shortName": "F. Bonini",
          "status": "active",
          "weight": 76,
          "wyId": 532549
        }
      },
      {
        "player": {
          "birthArea": {
            "alpha2code": "IT",
            "alpha3code": "ITA",
            "id": 380,
            "name": "Italy"
          },
          "birthDate": "2000-01-11",
          "currentNationalTeamId": 3764,
          "currentTeamId": 3188,
          "firstName": "Gabriele",
          "foot": "right",
          "gender": "male",
          "gsmId": 477617,
          "height": 185,
          "lastName": "Corbo",
          "middleName": "",
          "passportArea": {
            "alpha2code": "IT",
            "alpha3code": "ITA",
            "id": 380,
            "name": "Italy"
          },
          "role": {
            "code2": "DF",
            "code3": "DEF",
            "name": "Defender"
          },
          "shortName": "G. Corbo",
          "status": "active",
          "weight": 76,
          "wyId": 496671
        }
      },
      {
        "player": {
          "birthArea": {
            "alpha2code": "DE",
            "alpha3code": "DEU",
            "id": 276,
            "name": "Germany"
          },
          "birthDate": "1991-09-10",
          "currentTeamId": 3166,
          "firstName": "Nicola",
          "foot": "right",
          "gender": "male",
          "gsmId": 114988,
          "height": 175,
          "lastName": "Sansone",
          "middleName": "",
          "passportArea": {
            "alpha2code": "IT",
            "alpha3code": "ITA",
            "id": 380,
            "name": "Italy"
          },
          "role": {
            "code2": "FW",
            "code3": "FWD",
            "name": "Forward"
          },
          "shortName": "N. Sansone",
          "status": "active",
          "weight": 68,
          "wyId": 22578
        }
      },
      {
        "player": {
          "birthArea": {
            "alpha2code": "PY",
            "alpha3code": "PRY",
            "id": 600,
            "name": "Paraguay"
          },
          "birthDate": "1991-06-04",
          "currentNationalTeamId": 15516,
          "currentTeamId": 3166,
          "firstName": "Federico Javier",
          "foot": "right",
          "gender": "male",
          "gsmId": 31548,
          "height": 187,
          "lastName": "Santander Mereles",
          "middleName": "",
          "passportArea": {
            "alpha2code": "PY",
            "alpha3code": "PRY",
            "id": 600,
            "name": "Paraguay"
          },
          "role": {
            "code2": "FW",
            "code3": "FWD",
            "name": "Forward"
          },
          "shortName": "F. Santander",
          "status": "active",
          "weight": 79,
          "wyId": 86316
        }
      },
      {
        "player": {
          "birthArea": {
            "alpha2code": "IS",
            "alpha3code": "ISL",
            "id": 352,
            "name": "Iceland"
          },
          "birthDate": "2002-01-10",
          "currentNationalTeamId": 7839,
          "currentTeamId": 3166,
          "firstName": "Andri Fannar",
          "foot": "right",
          "gender": "male",
          "gsmId": 463550,
          "height": 178,
          "lastName": "Baldursson",
          "middleName": "",
          "passportArea": {
            "alpha2code": "IS",
            "alpha3code": "ISL",
            "id": 352,
            "name": "Iceland"
          },
          "role": {
            "code2": "MD",
            "code3": "MID",
            "name": "Midfielder"
          },
          "shortName": "A. Baldursson",
          "status": "active",
          "weight": 65,
          "wyId": 476177
        }
      },
      {
        "player": {
          "birthArea": {
            "alpha2code": "DK",
            "alpha3code": "DNK",
            "id": 208,
            "name": "Denmark"
          },
          "birthDate": "1999-12-29",
          "currentNationalTeamId": 7719,
          "currentTeamId": 3166,
          "firstName": "Andreas",
          "foot": "left",
          "gender": "male",
          "gsmId": 490969,
          "height": 188,
          "lastName": "Skov Olsen",
          "middleName": "",
          "passportArea": {
            "alpha2code": "DK",
            "alpha3code": "DNK",
            "id": 208,
            "name": "Denmark"
          },
          "role": {
            "code2": "FW",
            "code3": "FWD",
            "name": "Forward"
          },
          "shortName": "A. Skov Olsen",
          "status": "active",
          "weight": 75,
          "wyId": 512740
        }
      },
      {
        "player": {
          "birthArea": {
            "alpha2code": "AR",
            "alpha3code": "ARG",
            "id": 32,
            "name": "Argentina"
          },
          "birthDate": "1998-06-28",
          "currentTeamId": 3166,
          "firstName": "Nicolás Martín",
          "foot": "right",
          "gender": "male",
          "gsmId": 477166,
          "height": 179,
          "lastName": "Domínguez",
          "middleName": "",
          "passportArea": {
            "alpha2code": "IT",
            "alpha3code": "ITA",
            "id": 380,
            "name": "Italy"
          },
          "role": {
            "code2": "MD",
            "code3": "MID",
            "name": "Midfielder"
          },
          "shortName": "N. Domínguez",
          "status": "active",
          "weight": 73,
          "wyId": 496214
        }
      }
    ],
    "3185": [
      {
        "player": {
          "birthArea": {
            "alpha2code": "AR",
            "alpha3code": "ARG",
            "id": 32,
            "name": "Argentina"
          },
          "birthDate": "1986-09-20",
          "currentTeamId": 3185,
          "firstName": "Cristian Daniel",
          "foot": "right",
          "gender": "male",
          "gsmId": 14270,
          "height": 181,
          "lastName": "Ansaldi",
          "middleName": "",
          "passportArea": {
            "alpha2code": "IT",
            "alpha3code": "ITA",
            "id": 380,
            "name": "Italy"
          },
          "role": {
            "code2": "DF",
            "code3": "DEF",
            "name": "Defender"
          },
          "shortName": "C. Ansaldi",
          "status": "active",
          "weight": 76,
          "wyId": 101742
        }
      },
      {
        "player": {
          "birthArea": {
            "alpha2code": "IT",
            "alpha3code": "ITA",
            "id": 380,
            "name": "Italy"
          },
          "birthDate": "1992-03-02",
          "currentTeamId": 3185,
          "firstName": "Armando",
          "foot": "right",
          "gender": "male",
          "gsmId": 199874,
          "height": 183,
          "lastName": "Izzo",
          "middleName": "",
          "passportArea": {
            "alpha2code": "IT",
            "alpha3code": "ITA",
            "id": 380,
            "name": "Italy"
          },
          "role": {
            "code2": "DF",
            "code3": "DEF",
            "name": "Defender"
          },
          "shortName": "A. Izzo",
          "status": "active",
          "weight": 78,
          "wyId": 22883
        }
      },
      {
        "player": {
          "birthArea": {
            "alpha2code": "BR",
            "alpha3code": "BRA",
            "id": 76,
            "name": "Brazil"
          },
          "birthDate": "1997-03-18",
          "currentTeamId": 3185,
          "firstName": "Gleysson Bremer",
          "foot": "right",
          "gender": "male",
          "gsmId": 462884,
          "height": 188,
          "lastName": "Silva Nascimento",
          "middleName": "",
          "passportArea": {
            "alpha2code": "BR",
            "alpha3code": "BRA",
            "id": 76,
            "name": "Brazil"
          },
          "role": {
            "code2": "DF",
            "code3": "DEF",
            "name": "Defender"
          },
          "shortName": "Bremer",
          "status": "active",
          "weight": 80,
          "wyId": 475319
        }
      },
      {
        "player": {
          "birthArea": {
            "alpha2code": "RS",
            "alpha3code": "SRB",
            "id": 688,
            "name": "Serbia"
          },
          "birthDate": "1996-08-13",
          "currentNationalTeamId": 17322,
          "currentTeamId": 3185,
          "firstName": "Saša",
          "foot": "right",
          "gender": "male",
          "gsmId": 268856,
          "height": 183,
          "lastName": "Lukić",
          "middleName": "",
          "passportArea": {
            "alpha2code": "RS",
            "alpha3code": "SRB",
            "id": 688,
            "name": "Serbia"
          },
          "role": {
            "code2": "MD",
            "code3": "MID",
            "name": "Midfielder"
          },
          "shortName": "S. Lukić",
          "status": "active",
          "weight": 77,
          "wyId": 237269
        }
      },
      {
        "player": {
          "birthArea": {
            "alpha2code": "IT",
            "alpha3code": "ITA",
            "id": 380,
            "name": "Italy"
          },
          "birthDate": "1983-06-26",
          "currentTeamId": 3185,
          "firstName": "Antonio",
          "foot": "right",
          "gender": "male",
          "gsmId": 18505,
          "height": 195,
          "lastName": "Rosati",
          "middleName": "",
          "passportArea": {
            "alpha2code": "IT",
            "alpha3code": "ITA",
            "id": 380,
            "name": "Italy"
          },
          "role": {
            "code2": "GK",
            "code3": "GKP",
            "name": "Goalkeeper"
          },
          "shortName": "A. Rosati",
          "status": "active",
          "weight": 88,
          "wyId": 21158
        }
      },
      {
        "player": {
          "birthArea": {
            "alpha2code": "IT",
            "alpha3code": "ITA",
            "id": 380,
            "name": "Italy"
          },
          "birthDate": "1991-06-25",
          "currentTeamId": 3185,
          "firstName": "Simone",
          "foot": "left",
          "gender": "male",
          "gsmId": 77386,
          "height": 186,
          "lastName": "Zaza",
          "middleName": "",
          "passportArea": {
            "alpha2code": "IT",
            "alpha3code": "ITA",
            "id": 380,
            "name": "Italy"
          },
          "role": {
            "code2": "FW",
            "code3": "FWD",
            "name": "Forward"
          },
          "shortName": "S. Zaza",
          "status": "active",
          "weight": 84,
          "wyId": 22202
        }
      },
      {
        "player": {
          "birthArea": {
            "alpha2code": "IT",
            "alpha3code": "ITA",
            "id": 380,
            "name": "Italy"
          },
          "birthDate": "1993-12-20",
          "currentNationalTeamId": 3757,
          "currentTeamId": 3185,
          "firstName": "Andrea",
          "foot": "right",
          "gender": "male",
          "gsmId": 228719,
          "height": 181,
          "lastName": "Belotti",
          "middleName": "",
          "passportArea": {
            "alpha2code": "IT",
            "alpha3code": "ITA",
            "id": 380,
            "name": "Italy"
          },
          "role": {
            "code2": "FW",
            "code3": "FWD",
            "name": "Forward"
          },
          "shortName": "A. Belotti",
          "status": "active",
          "weight": 72,
          "wyId": 21234
        }
      },
      {
        "player": {
          "birthArea": {
            "alpha2code": "IT",
            "alpha3code": "ITA",
            "id": 380,
            "name": "Italy"
          },
          "birthDate": "1992-07-12",
          "currentTeamId": 3185,
          "firstName": "Simone",
          "foot": "both",
          "gender": "male",
          "gsmId": 111753,
          "height": 174,
          "lastName": "Verdi",
          "middleName": "",
          "passportArea": {
            "alpha2code": "IT",
            "alpha3code": "ITA",
            "id": 380,
            "name": "Italy"
          },
          "role": {
            "code2": "FW",
            "code3": "FWD",
            "name": "Forward"
          },
          "shortName": "S. Verdi",
          "status": "active",
          "weight": 70,
          "wyId": 21123
        }
      },
      {
        "player": {
          "birthArea": {
            "alpha2code": "ES",
            "alpha3code": "ESP",
            "id": 724,
            "name": "Spain"
          },
          "birthDate": "1995-07-04",
          "currentTeamId": 678,
          "firstName": "Alejandro",
          "foot": "right",
          "gender": "male",
          "gsmId": 362653,
          "height": 175,
          "lastName": "Berenguer Remiro",
          "middleName": "",
          "passportArea": {
            "alpha2code": "ES",
            "alpha3code": "ESP",
            "id": 724,
            "name": "Spain"
          },
          "role": {
            "code2": "MD",
            "code3": "MID",
            "name": "Midfielder"
          },
          "shortName": "Álex Berenguer",
          "status": "active",
          "weight": 73,
          "wyId": 339791
        }
      },
      {
        "player": {
          "birthArea": {
            "alpha2code": "VE",
            "alpha3code": "VEN",
            "id": 862,
            "name": "Venezuela"
          },
          "birthDate": "1988-01-13",
          "currentNationalTeamId": 15757,
          "currentTeamId": 3185,
          "firstName": "Tomás Eduardo",
          "foot": "right",
          "gender": "male",
          "gsmId": 52645,
          "height": 177,
          "lastName": "Rincón Hernández",
          "middleName": "",
          "passportArea": {
            "alpha2code": "VE",
            "alpha3code": "VEN",
            "id": 862,
            "name": "Venezuela"
          },
          "role": {
            "code2": "MD",
            "code3": "MID",
            "name": "Midfielder"
          },
          "shortName": "T. Rincón",
          "status": "active",
          "weight": 76,
          "wyId": 14903
        }
      },
      {
        "player": {
          "birthArea": {
            "alpha2code": "FR",
            "alpha3code": "FRA",
            "id": 250,
            "name": "France"
          },
          "birthDate": "1992-11-30",
          "currentTeamId": 3197,
          "firstName": "Lévy Koffi",
          "foot": "right",
          "gender": "male",
          "gsmId": 196792,
          "height": 184,
          "lastName": "Djidji",
          "middleName": "",
          "passportArea": {
            "alpha2code": "CI",
            "alpha3code": "CIV",
            "id": 384,
            "name": "Côte d'Ivoire"
          },
          "role": {
            "code2": "DF",
            "code3": "DEF",
            "name": "Defender"
          },
          "shortName": "K. Djidji",
          "status": "active",
          "weight": 71,
          "wyId": 25523
        }
      },
      {
        "player": {
          "birthArea": {
            "alpha2code": "IT",
            "alpha3code": "ITA",
            "id": 380,
            "name": "Italy"
          },
          "birthDate": "1987-01-12",
          "currentNationalTeamId": 3757,
          "currentTeamId": 3185,
          "firstName": "Salvatore",
          "foot": "right",
          "gender": "male",
          "gsmId": 58378,
          "height": 192,
          "lastName": "Sirigu",
          "middleName": "",
          "passportArea": {
            "alpha2code": "IT",
            "alpha3code": "ITA",
            "id": 380,
            "name": "Italy"
          },
          "role": {
            "code2": "GK",
            "code3": "GKP",
            "name": "Goalkeeper"
          },
          "shortName": "S. Sirigu",
          "status": "active",
          "weight": 80,
          "wyId": 25421
        }
      },
      {
        "player": {
          "birthArea": {
            "alpha2code": "RO",
            "alpha3code": "ROU",
            "id": 642,
            "name": "Romania"
          },
          "birthDate": "2000-03-15",
          "currentTeamId": 3272,
          "firstName": "Mihael",
          "foot": "left",
          "gender": "male",
          "gsmId": 467488,
          "height": 0,
          "lastName": "Onișa",
          "middleName": "",
          "passportArea": {
            "alpha2code": "RO",
            "alpha3code": "ROU",
            "id": 642,
            "name": "Romania"
          },
          "role": {
            "code2": "MD",
            "code3": "MID",
            "name": "Midfielder"
          },
          "shortName": "M. Onișa",
          "status": "active",
          "weight": 0,
          "wyId": 481140
        }
      },
      {
        "player": {
          "birthArea": {
            "alpha2code": "IT",
            "alpha3code": "ITA",
            "id": 380,
            "name": "Italy"
          },
          "birthDate": "2001-01-09",
          "currentTeamId": 3188,
          "firstName": "Emin",
          "foot": "right",
          "gender": "male",
          "gsmId": -54464,
          "height": 184,
          "lastName": "Ghazoini",
          "middleName": "",
          "passportArea": {
            "alpha2code": "MA",
            "alpha3code": "MAR",
            "id": 504,
            "name": "Morocco"
          },
          "role": {
            "code2": "DF",
            "code3": "DEF",
            "name": "Defender"
          },
          "shortName": "E. Ghazoini",
          "status": "active",
          "weight": 78,
          "wyId": 501457
        }
      },
      {
        "player": {
          "birthArea": {
            "alpha2code": "IT",
            "alpha3code": "ITA",
            "id": 380,
            "name": "Italy"
          },
          "birthDate": "2001-04-04",
          "currentTeamId": 31268,
          "firstName": "Mattia",
          "foot": "left",
          "gender": "male",
          "gsmId": 517955,
          "height": 0,
          "lastName": "Sandri",
          "middleName": "",
          "passportArea": {
            "alpha2code": "IT",
            "alpha3code": "ITA",
            "id": 380,
            "name": "Italy"
          },
          "role": {
            "code2": "MD",
            "code3": "MID",
            "name": "Midfielder"
          },
          "shortName": "M. Sandri",
          "status": "active",
          "weight": 0,
          "wyId": 545358
        }
      },
      {
        "player": {
          "birthArea": {
            "alpha2code": "IT",
            "alpha3code": "ITA",
            "id": 380,
            "name": "Italy"
          },
          "birthDate": "2001-05-02",
          "currentTeamId": 3227,
          "firstName": "Patrick",
          "foot": "left",
          "gender": "male",
          "gsmId": -66482,
          "height": 0,
          "lastName": "Enrici",
          "middleName": "",
          "passportArea": {
            "alpha2code": "IT",
            "alpha3code": "ITA",
            "id": 380,
            "name": "Italy"
          },
          "role": {
            "code2": "DF",
            "code3": "DEF",
            "name": "Defender"
          },
          "shortName": "P. Enrici",
          "status": "active",
          "weight": 0,
          "wyId": 551857
        }
      },
      {
        "player": {
          "birthArea": {
            "alpha2code": "KS",
            "alpha3code": "XKS",
            "id": 1328,
            "name": "Kosovo"
          },
          "birthDate": "1988-07-05",
          "currentNationalTeamId": 22124,
          "currentTeamId": 3185,
          "firstName": "Samir",
          "foot": "right",
          "gender": "male",
          "gsmId": 17781,
          "height": 188,
          "lastName": "Ujkani",
          "middleName": "",
          "passportArea": {
            "alpha2code": "KS",
            "alpha3code": "XKS",
            "id": 1328,
            "name": "Kosovo"
          },
          "role": {
            "code2": "GK",
            "code3": "GKP",
            "name": "Goalkeeper"
          },
          "shortName": "S. Ujkani",
          "status": "active",
          "weight": 87,
          "wyId": 21547
        }
      },
      {
        "player": {
          "birthArea": {
            "alpha2code": "MG",
            "alpha3code": "MDG",
            "id": 450,
            "name": "Madagascar"
          },
          "birthDate": "2001-02-12",
          "currentNationalTeamId": 3761,
          "currentTeamId": 3713,
          "firstName": "Jean Freddi Pascal",
          "foot": "left",
          "gender": "male",
          "gsmId": 509568,
          "height": 172,
          "lastName": "Greco",
          "middleName": "",
          "passportArea": {
            "alpha2code": "IT",
            "alpha3code": "ITA",
            "id": 380,
            "name": "Italy"
          },
          "role": {
            "code2": "MD",
            "code3": "MID",
            "name": "Midfielder"
          },
          "shortName": "J. Greco",
          "status": "active",
          "weight": 67,
          "wyId": 536792
        }
      },
      {
        "player": {
          "birthArea": {
            "alpha2code": "FR",
            "alpha3code": "FRA",
            "id": 250,
            "name": "France"
          },
          "birthDate": "2000-07-19",
          "currentTeamId": 3185,
          "firstName": "Michel Ndary",
          "foot": "right",
          "gender": "male",
          "gsmId": -77420,
          "height": 187,
          "lastName": "Adopo",
          "middleName": "",
          "passportArea": {
            "alpha2code": "CI",
            "alpha3code": "CIV",
            "id": 384,
            "name": "Côte d'Ivoire"
          },
          "role": {
            "code2": "MD",
            "code3": "MID",
            "name": "Midfielder"
          },
          "shortName": "M. Adopo",
          "status": "active",
          "weight": 78,
          "wyId": 562846
        }
      },
      {
        "player": {
          "birthArea": {
            "alpha2code": "IT",
            "alpha3code": "ITA",
            "id": 380,
            "name": "Italy"
          },
          "birthDate": "1997-01-09",
          "currentTeamId": 3185,
          "firstName": "Simone",
          "foot": "right",
          "gender": "male",
          "gsmId": 389037,
          "height": 174,
          "lastName": "Edera",
          "middleName": "",
          "passportArea": {
            "alpha2code": "IT",
            "alpha3code": "ITA",
            "id": 380,
            "name": "Italy"
          },
          "role": {
            "code2": "FW",
            "code3": "FWD",
            "name": "Forward"
          },
          "shortName": "S. Edera",
          "status": "active",
          "weight": 70,
          "wyId": 354552
        }
      },
      {
        "player": {
          "birthArea": {
            "alpha2code": "EN",
            "alpha3code": "XEN",
            "id": 826,
            "name": "England"
          },
          "birthDate": "1996-10-08",
          "currentNationalTeamId": 16823,
          "currentTeamId": 1616,
          "firstName": "Temitayo Olufisayo",
          "foot": "right",
          "gender": "male",
          "gsmId": 274798,
          "height": 184,
          "lastName": "Olaoluwa Aina",
          "middleName": "",
          "passportArea": {
            "alpha2code": "NG",
            "alpha3code": "NGA",
            "id": 566,
            "name": "Nigeria"
          },
          "role": {
            "code2": "DF",
            "code3": "DEF",
            "name": "Defender"
          },
          "shortName": "O. Aina",
          "status": "active",
          "weight": 82,
          "wyId": 240378
        }
      },
      {
        "player": {
          "birthArea": {
            "alpha2code": "CM",
            "alpha3code": "CMR",
            "id": 120,
            "name": "Cameroon"
          },
          "birthDate": "1990-03-27",
          "currentTeamId": 3185,
          "firstName": "Nicolas",
          "foot": "right",
          "gender": "male",
          "gsmId": 39105,
          "height": 184,
          "lastName": "N'Koulou",
          "middleName": "",
          "passportArea": {
            "alpha2code": "CM",
            "alpha3code": "CMR",
            "id": 120,
            "name": "Cameroon"
          },
          "role": {
            "code2": "DF",
            "code3": "DEF",
            "name": "Defender"
          },
          "shortName": "N. N'Koulou",
          "status": "active",
          "weight": 77,
          "wyId": 25558
        }
      },
      {
        "player": {
          "birthArea": {
            "alpha2code": "IT",
            "alpha3code": "ITA",
            "id": 380,
            "name": "Italy"
          },
          "birthDate": "2002-01-22",
          "currentTeamId": 3713,
          "firstName": "Christian ",
          "foot": "left",
          "gender": "male",
          "gsmId": -140817,
          "height": 183,
          "lastName": "Celesia",
          "middleName": "",
          "passportArea": {
            "alpha2code": "IT",
            "alpha3code": "ITA",
            "id": 380,
            "name": "Italy"
          },
          "role": {
            "code2": "DF",
            "code3": "DEF",
            "name": "Defender"
          },
          "shortName": "C. Celesia",
          "status": "active",
          "weight": 75,
          "wyId": 626316
        }
      }
    ]
  },
  "referees": [
    {
      "refereeId": 396653,
      "role": "referee"
    },
    {
      "refereeId": 394731,
      "role": "firstAssistant"
    },
    {
      "refereeId": 458270,
      "role": "secondAssistant"
    },
    {
      "refereeId": 377271,
      "role": "fourthOfficial"
    },
    {
      "refereeId": 0,
      "role": "firstAdditionalAssistant"
    },
    {
      "refereeId": 0,
      "role": "secondAdditionalAssistant"
    }
  ],
  "substitutions": {
    "3166": {
      "2H": {
        "0": {
          "in": [
            {
              "playerId": 22578
            },
            {
              "playerId": 86316
            }
          ],
          "out": [
            {
              "playerId": 21296
            },
            {
              "playerId": 491409
            }
          ]
        },
        "1595": {
          "in": [
            {
              "playerId": 496214
            },
            {
              "playerId": 476177
            }
          ],
          "out": [
            {
              "playerId": 347525
            },
            {
              "playerId": 439889
            }
          ]
        },
        "1899": {
          "in": [
            {
              "playerId": 512740
            }
          ],
          "out": [
            {
              "playerId": 556015
            }
          ]
        }
      }
    },
    "3185": {
      "2H": {
        "269": {
          "in": [
            {
              "playerId": 240378
            }
          ],
          "out": [
            {
              "playerId": 101742
            }
          ]
        },
        "1861": {
          "in": [
            {
              "playerId": 25558
            }
          ],
          "out": [
            {
              "playerId": 22883
            }
          ]
        },
        "2789": {
          "in": [
            {
              "playerId": 626316
            }
          ],
          "out": [
            {
              "playerId": 25523
            }
          ]
        }
      }
    }
  },
  "teams": {
    "3166": {
      "team": {
        "area": {
          "alpha2code": "IT",
          "alpha3code": "ITA",
          "id": 380,
          "name": "Italy"
        },
        "category": "default",
        "children": [
          {
            "name": "Bologna FC 1909 U13",
            "wyId": 66245
          },
          {
            "name": "Bologna U14",
            "wyId": 65383
          },
          {
            "name": "Bologna U16 A&B",
            "wyId": 60870
          },
          {
            "name": "Bologna U15",
            "wyId": 23946
          },
          {
            "name": "Bologna U17 A&B",
            "wyId": 23838
          },
          {
            "name": "Bologna U19",
            "wyId": 3716
          },
          {
            "name": "Bologna U18",
            "wyId": 30269
          },
          {
            "name": "Bologna U20",
            "wyId": 34251
          }
        ],
        "city": "Bologna",
        "gender": "male",
        "gsmId": 1249,
        "name": "Bologna",
        "officialName": "Bologna FC 1909",
        "type": "club",
        "wyId": 3166
      }
    },
    "3185": {
      "team": {
        "area": {
          "alpha2code": "IT",
          "alpha3code": "ITA",
          "id": 380,
          "name": "Italy"
        },
        "category": "default",
        "children": [
          {
            "name": "Torino U14",
            "wyId": 65179
          },
          {
            "name": "Torino U18",
            "wyId": 62760
          },
          {
            "name": "Torino U16 A&B",
            "wyId": 34380
          },
          {
            "name": "Torino U15 A&B",
            "wyId": 21673
          },
          {
            "name": "Torino U17 A&B",
            "wyId": 20594
          },
          {
            "name": "Torino U19",
            "wyId": 3713
          },
          {
            "name": "Torino U19 Berretti",
            "wyId": 24050
          }
        ],
        "city": "Torino",
        "gender": "male",
        "gsmId": 1268,
        "name": "Torino",
        "officialName": "Torino FC",
        "type": "club",
        "wyId": 3185
      }
    }
  },
  "meta": []
}<|MERGE_RESOLUTION|>--- conflicted
+++ resolved
@@ -434,7 +434,6 @@
         "name": "Bologna"
       },
       "videoTimestamp": "8.148438"
-<<<<<<< HEAD
     },{
       "id": 1343788476,
       "matchId": 2852835,
@@ -512,7 +511,6 @@
           "attack"
         ]
       }
-=======
     },
     {
         "id": 663291842,
@@ -577,7 +575,6 @@
             },
             "attack": null
         }
->>>>>>> 63153353
     }
   ],
   "formations": {
