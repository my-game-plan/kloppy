import os
from collections import defaultdict
from datetime import timedelta, datetime, timezone
from pathlib import Path
from typing import cast

import pytest

from kloppy.domain import (
    build_coordinate_system,
    AttackingDirection,
    TakeOnResult,
    Dimension,
    BallState,
    ImperialPitchDimensions,
    CardQualifier,
    DatasetFlag,
    CarryResult,
    InterceptionResult,
    SubstitutionEvent,
    BodyPart,
    BodyPartQualifier,
    DatasetType,
    DuelQualifier,
    DuelType,
    DuelResult,
    Orientation,
    PassResult,
    Point,
    Point3D,
    Provider,
    FormationType,
    SetPieceQualifier,
    SetPieceType,
    ShotResult,
    EventDataset,
    Time,
)
from kloppy.domain.models import PositionType

from kloppy.exceptions import DeserializationError
from kloppy import statsbomb
from kloppy.domain.models.event import (
    CardType,
    PassQualifier,
    PassType,
    EventType,
    GoalkeeperQualifier,
    GoalkeeperActionType,
<<<<<<< HEAD
    UnderPressureQualifier,
=======
    CounterAttackQualifier,
>>>>>>> dff0204f
)
from kloppy.infra.serializers.event.statsbomb.helpers import (
    parse_str_ts,
)
import kloppy.infra.serializers.event.statsbomb.specification as SB

ENABLE_PLOTTING = True
API_URL = "https://raw.githubusercontent.com/statsbomb/open-data/master/data/"


def test_with_visualization():
    if (
        "KLOPPY_TESTWITHVIZ" in os.environ
        and os.environ["KLOPPY_TESTWITHVIZ"] == "1"
    ):
        return True
    return False


@pytest.fixture(scope="module")
def dataset() -> EventDataset:
    """Load StatsBomb data for Belgium - Portugal at Euro 2020"""
    dataset = statsbomb.load(
        event_data=f"{API_URL}/events/3794687.json",
        lineup_data=f"{API_URL}/lineups/3794687.json",
        three_sixty_data=f"{API_URL}/three-sixty/3794687.json",
        coordinates="statsbomb",
        additional_metadata={
            "date": datetime(2020, 8, 23, 0, 0, tzinfo=timezone.utc),
            "game_week": "7",
            "game_id": "3888787",
            "home_coach": "R. Martínez Montoliù",
            "away_coach": "F. Fernandes da Costa Santos",
        },
    )
    assert dataset.dataset_type == DatasetType.EVENT
    return dataset


def test_get_enum_type():
    """Test retrieving enum types for StatsBomb IDs"""
    # retrieve by id
    assert SB.EVENT_TYPE(30) == SB.EVENT_TYPE.PASS
    with pytest.raises(
        DeserializationError, match="Unknown StatsBomb Event Type: 0"
    ):
        SB.EVENT_TYPE(0)
    # retrieve by id + name dict
    assert SB.EVENT_TYPE({"id": 30, "name": "pass"}) == SB.EVENT_TYPE.PASS
    with pytest.raises(
        DeserializationError, match="Unknown StatsBomb Event Type: 0/unknown"
    ):
        SB.EVENT_TYPE({"id": 0, "name": "unknown"})
    # the exception message should contain the fully qualified name of the enum
    with pytest.raises(
        DeserializationError,
        match="Unknown StatsBomb Pass Technique: 0/unkown",
    ):
        SB.PASS.TECHNIQUE({"id": 0, "name": "unkown"})


class TestStatsBombMetadata:
    """Tests related to deserializing metadata"""

    def test_provider(self, dataset):
        """It should set the StatsBomb provider"""
        assert dataset.metadata.provider == Provider.STATSBOMB

    def test_orientation(self, dataset):
        """It should set the action-executing-team orientation"""
        assert (
            dataset.metadata.orientation == Orientation.ACTION_EXECUTING_TEAM
        )

    def test_framerate(self, dataset):
        """It should set the frame rate to None"""
        assert dataset.metadata.frame_rate is None

    def test_teams(self, dataset):
        """It should create the teams and player objects"""
        # There should be two teams with the correct names and starting formations
        assert dataset.metadata.teams[0].name == "Belgium"
        assert dataset.metadata.teams[0].starting_formation == FormationType(
            "3-4-2-1"
        )
        assert dataset.metadata.teams[1].name == "Portugal"
        assert dataset.metadata.teams[1].starting_formation == FormationType(
            "4-3-3"
        )
        # The teams should have the correct players
        player = dataset.metadata.teams[0].get_player_by_id("3089")
        assert player.player_id == "3089"
        assert player.jersey_no == 7
        assert str(player) == "Kevin De Bruyne"

    def test_player_position(self, dataset):
        """It should set the correct player position from the events"""
        # Starting players get their position from the STARTING_XI event
        player = dataset.metadata.teams[0].get_player_by_id("3089")

        assert player.starting_position == PositionType.RightAttackingMidfield
        assert player.starting

        # Substituted players have a position
        sub_player = dataset.metadata.teams[0].get_player_by_id("5630")
        assert sub_player.starting_position is None
        assert sub_player.positions.last() is not None
        assert not sub_player.starting

        # Get player by position and time
        periods = dataset.metadata.periods
        period_1 = periods[0]
        period_2 = periods[1]

        home_starting_gk = dataset.metadata.teams[0].get_player_by_position(
            PositionType.Goalkeeper,
            time=Time(period=period_1, timestamp=timedelta(seconds=0)),
        )
        assert home_starting_gk.player_id == "3509"  # Thibaut Courtois

        home_starting_lam = dataset.metadata.teams[0].get_player_by_position(
            PositionType.LeftAttackingMidfield,
            time=Time(period=period_1, timestamp=timedelta(seconds=0)),
        )
        assert home_starting_lam.player_id == "3621"  # Eden Hazard

        home_ending_lam = dataset.metadata.teams[0].get_player_by_position(
            PositionType.LeftAttackingMidfield,
            time=Time(period=period_2, timestamp=timedelta(seconds=45 * 60)),
        )
        assert home_ending_lam.player_id == "5633"  # Yannick Ferreira Carrasco

    def test_periods(self, dataset):
        """It should create the periods"""
        assert len(dataset.metadata.periods) == 2
        assert dataset.metadata.periods[0].id == 1
        assert dataset.metadata.periods[0].start_timestamp == parse_str_ts(
            "00:00:00.000"
        )
        assert dataset.metadata.periods[0].end_timestamp == parse_str_ts(
            "00:47:38.122"
        )
        assert dataset.metadata.periods[1].id == 2
        assert dataset.metadata.periods[1].start_timestamp == parse_str_ts(
            "00:47:38.122"
        )
        assert dataset.metadata.periods[1].end_timestamp == parse_str_ts(
            "00:47:38.122"
        ) + parse_str_ts("00:50:29.638")

    def test_pitch_dimensions(self, dataset):
        """It should set the correct pitch dimensions"""
        assert dataset.metadata.pitch_dimensions == ImperialPitchDimensions(
            x_dim=Dimension(0, 120), y_dim=Dimension(0, 80), standardized=True
        )

    def test_coordinate_system(self, dataset):
        """It should set the correct coordinate system"""
        assert dataset.metadata.coordinate_system == build_coordinate_system(
            Provider.STATSBOMB
        )

    @pytest.mark.xfail
    def test_score(self, dataset):
        """It should set the correct score"""
        # TODO: score is not set in the dataset; we could infer it from the
        # events
        assert dataset.metadata.score == (1, 0)

    def test_flags(self, dataset):
        """It should set the correct flags"""
        assert (
            dataset.metadata.flags
            == DatasetFlag.BALL_OWNING_TEAM | DatasetFlag.BALL_STATE
        )

    def test_enriched_metadata(self, dataset):
        date = dataset.metadata.date
        if date:
            assert isinstance(date, datetime)
            assert date == datetime(2020, 8, 23, 0, 0, tzinfo=timezone.utc)

        game_week = dataset.metadata.game_week
        if game_week:
            assert isinstance(game_week, str)
            assert game_week == "7"

        game_id = dataset.metadata.game_id
        if game_id:
            assert isinstance(game_id, str)
            assert game_id == "3888787"

        home_coach = dataset.metadata.home_coach
        if home_coach:
            assert isinstance(home_coach, str)
            assert home_coach == "R. Martínez Montoliù"

        away_coach = dataset.metadata.away_coach
        if away_coach:
            assert isinstance(away_coach, str)
            assert away_coach == "F. Fernandes da Costa Santos"


class TestStatsBombEvent:
    """Generic tests related to deserializing events"""

    def test_generic_attributes(self, dataset: EventDataset):
        """Test generic event attributes"""
        event = dataset.get_event_by_id("a5c60797-631e-418a-9f24-1e9779cb2b42")
        assert event.event_id == "a5c60797-631e-418a-9f24-1e9779cb2b42"
        assert event.team.name == "Belgium"
        assert event.ball_owning_team.name == "Belgium"
        assert event.player.name == "Thorgan Hazard"
        assert event.coordinates == Point(96.75, 24.65)
        assert event.raw_event["id"] == "a5c60797-631e-418a-9f24-1e9779cb2b42"
        assert event.related_event_ids == [
            "3eb5f3a7-3654-4c85-8880-3ecc741dbb57"
        ]
        assert event.period.id == 1
        assert event.timestamp == parse_str_ts("00:41:31.122")
        assert event.ball_state == BallState.ALIVE

    def test_timestamp(self, dataset):
        """It should set the correct timestamp, reset to zero after each period"""
        kickoff_p1 = dataset.get_event_by_id(
            "8022c113-e349-4b0b-b4a7-a3bb662535f8"
        )
        assert kickoff_p1.timestamp == parse_str_ts("00:00:00.840")
        kickoff_p2 = dataset.get_event_by_id(
            "b3199171-507c-42a3-b4c4-9e609d7a98f6"
        )
        assert kickoff_p2.timestamp == parse_str_ts("00:00:00.848")

    def test_related_events(self, dataset: EventDataset):
        """Test whether related events are properly linked"""
        carry_event = dataset.get_event_by_id(
            "160ae2e4-812f-4161-9521-eafa6ca815bd"
        )
        pass_event = dataset.get_event_by_id(
            "0750ecc5-41f2-4118-a927-1db4870d92ed"
        )
        receipt_event = dataset.get_event_by_id(
            "217ea3ba-ed5d-46ae-96ef-5e3dd7884c7e"
        )

        assert carry_event.get_related_events() == [pass_event, receipt_event]
        assert carry_event.related_pass() == pass_event

    def test_synthetic_out_events(self, dataset: EventDataset):
        """It should add synthetic ball out events"""
        ball_out_events = dataset.find_all("ball_out")
        assert (
            len(ball_out_events) == 26 + 3 + 18
        )  # throw-in + corner + goal kick

        assert ball_out_events[0].ball_state == BallState.DEAD

    def test_freeze_frame_shot(self, dataset: EventDataset, base_dir: Path):
        """Test if shot freeze-frame is properly parsed and attached to shot events"""
        shot_event = dataset.get_event_by_id(
            "a5c60797-631e-418a-9f24-1e9779cb2b42"
        )

        # The freeze-frame should be attached to the shot event
        freeze_frame = shot_event.freeze_frame
        assert freeze_frame is not None

        # The freeze-frame should have the correct frame id
        assert freeze_frame.frame_id == 62278

        # The start location of the shot event should be the same as the
        # location of the player who took the shot in the freeze-frame
        event_player_coordinates = freeze_frame.players_coordinates[
            shot_event.player
        ]
        assert event_player_coordinates == shot_event.coordinates

        # The freeze-frame should contain the location of all players
        player_3089 = dataset.metadata.teams[0].get_player_by_id("3089")
        assert freeze_frame.players_coordinates[player_3089] == Point(
            91.45, 28.15
        )

        if test_with_visualization():
            import matplotlib.pyplot as plt
            from mplsoccer import VerticalPitch

            pitch = VerticalPitch(
                pitch_type="statsbomb",
                pitch_color="white",
                line_color="#c7d5cc",
                half=True,
            )
            _, ax = pitch.draw()

            def get_color(player):
                if player.team == shot_event.player.team:
                    return "#b94b75"
                elif player.starting_position.position_id == "1":
                    return "#c15ca5"
                else:
                    return "#7f63b8"

            x, y, color, label = zip(
                *[
                    (
                        coordinates.x,
                        coordinates.y,
                        get_color(player),
                        player.jersey_no,
                    )
                    for player, coordinates in shot_event.freeze_frame.players_coordinates.items()
                ]
            )

            # plot the players
            _ = pitch.scatter(x, y, color=color, s=100, ax=ax)

            # plot the shot
            _ = pitch.scatter(
                shot_event.coordinates.x,
                shot_event.coordinates.y,
                marker="football",
                s=200,
                ax=ax,
                zorder=1.2,
            )
            _ = pitch.lines(
                shot_event.coordinates.x,
                shot_event.coordinates.y,
                shot_event.result_coordinates.x,
                shot_event.result_coordinates.y,
                comet=True,
                label="shot",
                color="#cb5a4c",
                ax=ax,
            )

            # plot the angle to the goal
            pitch.goal_angle(
                shot_event.coordinates.x,
                shot_event.coordinates.y,
                ax=ax,
                alpha=0.2,
                zorder=1.1,
                color="#cb5a4c",
                goal="right",
            )

            # plot the jersey numbers
            for x, y, label in zip(x, y, label):
                pitch.annotate(
                    label,
                    (x, y),
                    va="center",
                    ha="center",
                    color="#FFF",
                    fontsize=5,
                    ax=ax,
                )

            plt.savefig(
                base_dir / "outputs" / "test_statsbomb_freeze_frame_shot.png"
            )

    def test_freeze_frame_360(self, dataset: EventDataset, base_dir: Path):
        """Test if 360 freeze-frame is properly parsed and attached to shot events"""
        pass_event = dataset.get_event_by_id(
            "8022c113-e349-4b0b-b4a7-a3bb662535f8"
        )

        # The freeze-frame should be attached to the pass event
        freeze_frame = pass_event.freeze_frame
        assert freeze_frame is not None

        # The freeze-frame should have the correct frame id
        assert freeze_frame.frame_id == 21

        # The start location of the pass event should be the same as the
        # location of the player who took the pass in the freeze-frame
        event_player_coordinates = freeze_frame.players_coordinates[
            pass_event.player
        ]
        assert event_player_coordinates == pass_event.coordinates

        # The freeze-frame should contain the location of all players
        coordinates_per_team = defaultdict(list)
        for (
            player,
            coordinates,
        ) in pass_event.freeze_frame.players_coordinates.items():
            coordinates_per_team[player.team.name].append(coordinates)
        assert coordinates_per_team == {
            "Belgium": [
                Point(x=35.99060380081866, y=41.66525336943679),
                Point(x=36.772456745606966, y=56.21011263812901),
                Point(x=38.57361054325343, y=30.6087172186446),
                Point(x=48.67355615368716, y=75.38189207476186),
                Point(x=48.75568346168778, y=3.8633240447865917),
                Point(x=50.95872747765954, y=47.71967220619873),
                Point(x=54.10078267552914, y=42.31688706370833),
                Point(x=58.68224371136122, y=20.546753900071717),
                Point(x=59.40711636358271, y=56.23668960423852),
                Point(x=59.95, y=39.95),
            ],
            "Portugal": [
                Point(x=60.08877666702633, y=51.6228617162824),
                Point(x=60.36328965732384, y=65.29360218855575),
                Point(x=63.31834157832884, y=20.637620280619082),
                Point(x=63.34010422368807, y=30.2461666887323),
                Point(x=69.2595851053029, y=47.82198861375186),
                Point(x=72.3836245120975, y=45.09550017900719),
                Point(x=79.38842007565164, y=29.1873906614789),
                Point(x=79.84460915854939, y=60.932012488317184),
                Point(x=79.86927684616296, y=47.680837988321386),
                Point(x=82.64427177513934, y=35.464836688277295),
            ],
        }

        # The visible area should be stored in "other_data"
        visible_area = pass_event.freeze_frame.other_data["visible_area"]
        assert visible_area == pytest.approx(
            [
                120.0,
                28.02,
                87.93,
                80.0,
                32.71,
                80.0,
                0.0,
                26.78,
                0.0,
                0.0,
                120.0,
                0.0,
                120.0,
                28.02,
            ],
            abs=1e-2,
        )

        if test_with_visualization():
            import matplotlib.pyplot as plt
            from mplsoccer import Pitch

            pitch = Pitch(
                pitch_type="statsbomb",
                pitch_color="white",
                line_color="#c7d5cc",
                half=False,
            )
            _, ax = pitch.draw()

            def get_color(player):
                if player.team == pass_event.player.team:
                    return "#b94b75"
                else:
                    return "#7f63b8"

            x, y, color = zip(
                *[
                    (coordinates.x, coordinates.y, get_color(player))
                    for player, coordinates in pass_event.freeze_frame.players_coordinates.items()
                ]
            )

            # plot the players
            _ = pitch.scatter(x, y, color=color, s=100, ax=ax)

            # plot the pass
            _ = pitch.scatter(
                pass_event.coordinates.x,
                pass_event.coordinates.y,
                marker="football",
                s=200,
                ax=ax,
                zorder=1.2,
            )
            _ = pitch.lines(
                pass_event.coordinates.x,
                pass_event.coordinates.y,
                pass_event.receiver_coordinates.x,
                pass_event.receiver_coordinates.y,
                comet=True,
                label="shot",
                color="#cb5a4c",
                ax=ax,
            )

            # plot the visible area
            visible_area = iter(visible_area)
            visible_area = list(zip(visible_area, visible_area))
            pitch.polygon([visible_area], color=(1, 0, 0, 0.1), ax=ax)

            plt.savefig(
                base_dir / "outputs" / "test_statsbomb_freeze_frame_360.png"
            )

    def test_correct_normalized_deserialization(self):
        """Test if the normalized deserialization is correct"""
        dataset = statsbomb.load(
            event_data=f"{API_URL}/events/3794687.json",
            lineup_data=f"{API_URL}/lineups/3794687.json",
            three_sixty_data=f"{API_URL}/three-sixty/3794687.json",
        )

        # The events should have standardized coordinates
        kickoff = dataset.get_event_by_id(
            "8022c113-e349-4b0b-b4a7-a3bb662535f8"
        )
        assert kickoff.coordinates.x == pytest.approx(0.5, abs=1e-2)
        assert kickoff.coordinates.y == pytest.approx(0.5, abs=1e-2)

        # The shot freeze-frame should have standardized coordinates
        shot_event = dataset.get_event_by_id(
            "a5c60797-631e-418a-9f24-1e9779cb2b42"
        )
        freeze_frame = shot_event.freeze_frame
        player_3089 = dataset.metadata.teams[0].get_player_by_id("3089")
        assert freeze_frame.players_coordinates[
            player_3089
        ].x == pytest.approx(0.756, abs=1e-2)
        assert freeze_frame.players_coordinates[
            player_3089
        ].y == pytest.approx(0.340, abs=1e-2)

        # The 360 freeze-frame should have standardized coordinates
        pass_event = dataset.get_event_by_id(
            "8022c113-e349-4b0b-b4a7-a3bb662535f8"
        )
        coordinates_per_team = defaultdict(list)
        for (
            player,
            coordinates,
        ) in pass_event.freeze_frame.players_coordinates.items():
            coordinates_per_team[player.team.name].append(coordinates)
        print(coordinates_per_team)
        assert coordinates_per_team == {
            "Belgium": [
                Point(x=0.30230680550305883, y=0.5224074534269804),
                Point(x=0.3084765294211162, y=0.7184206360532097),
                Point(x=0.3226897158515237, y=0.37349986446702277),
                Point(x=0.4023899669270551, y=0.9477821783616865),
                Point(x=0.40303804636433893, y=0.04368333723843663),
                Point(x=0.4212117680196045, y=0.6039661694463063),
                Point(x=0.4485925347438968, y=0.5311757597543106),
                Point(x=0.48851669519900487, y=0.23786065306469226),
                Point(x=0.494833442596935, y=0.7187789039787056),
                Point(x=0.49956428571428574, y=0.49932720588235296),
            ],
            "Portugal": [
                Point(x=0.5007736252412294, y=0.6565826947047873),
                Point(x=0.5031658098709648, y=0.8337119724588331),
                Point(x=0.5289169766111513, y=0.23908556750834548),
                Point(x=0.5291066225207104, y=0.36861254114712655),
                Point(x=0.5806906702033539, y=0.605345434744204),
                Point(x=0.6059524111158714, y=0.568591301432695),
                Point(x=0.6612283488962987, y=0.3543398250934656),
                Point(x=0.6648282083259679, y=0.7820736977591778),
                Point(x=0.6650228649084968, y=0.6034426689602147),
                Point(x=0.6869207840759295, y=0.43896225927824783),
            ],
        }

        # Note: the visible area is not standardized
        visible_area = pass_event.freeze_frame.other_data["visible_area"]
        assert visible_area[0] == pytest.approx(120.0)


class TestStatsBombPassEvent:
    """Tests related to deserialzing 30/Pass events"""

    def test_deserialize_all(self, dataset: EventDataset):
        """It should deserialize all pass events"""
        events = dataset.find_all("pass")
        assert len(events) == 1101

    def test_open_play(self, dataset: EventDataset):
        """Verify specific attributes of simple open play pass"""
        pass_event = dataset.get_event_by_id(
            "b96d1a5e-8435-4cb6-8e05-3251278c59ca"
        )
        # A pass should have a result
        assert pass_event.result == PassResult.COMPLETE
        # A pass should have end coordinates
        assert pass_event.receiver_coordinates == Point(86.15, 53.35)
        # A pass should have an end timestamp
        assert pass_event.receive_timestamp == parse_str_ts(
            "00:35:21.533"
        ) + timedelta(seconds=0.634066)
        # A pass should have a receiver
        assert (
            pass_event.receiver_player.name
            == "Cristiano Ronaldo dos Santos Aveiro"
        )
        # A pass should have a body part
        assert (
            pass_event.get_qualifier_value(BodyPartQualifier)
            == BodyPart.RIGHT_FOOT
        )
        # A pass can have set piece qualifiers
        assert pass_event.get_qualifier_value(SetPieceQualifier) is None
        # A pass can have pass qualifiers
        assert pass_event.get_qualifier_value(PassQualifier) is None

    def test_pass_qualifiers(self, dataset: EventDataset):
        """It should add pass qualifiers"""
        pass_event = dataset.get_event_by_id(
            "7df4f0dc-f620-4256-90be-aaf5ffdadcae"
        )
        assert pass_event.get_qualifier_values(PassQualifier) == [
            PassType.CROSS,
            PassType.HIGH_PASS,
            PassType.LONG_BALL,
            PassType.SHOT_ASSIST,
        ]

    def test_set_piece(self, dataset: EventDataset):
        """It should add set piece qualifiers to free kick passes"""
        pass_event = dataset.get_event_by_id(
            "8022c113-e349-4b0b-b4a7-a3bb662535f8"
        )
        assert (
            pass_event.get_qualifier_value(SetPieceQualifier)
            == SetPieceType.KICK_OFF
        )

    def test_interception(self, dataset: EventDataset):
        """It should split interception passes into two events"""
        interception = dataset.get_event_by_id(
            "interception-928042e2-4f8f-4ec0-a6fb-55621eea10e1"
        )
        assert interception.event_type == EventType.INTERCEPTION
        assert interception.result == InterceptionResult.SUCCESS

    def test_aerial_duel(self, dataset: EventDataset):
        """It should split passes that follow an aerial duel into two events"""
        duel = dataset.get_event_by_id(
            "duel-9e74c5c4-bb0c-44b5-9722-24e823e376a3"
        )
        assert duel.event_type == EventType.DUEL
        assert duel.get_qualifier_values(DuelQualifier) == [
            DuelType.LOOSE_BALL,
            DuelType.AERIAL,
        ]
        assert duel.result == DuelResult.WON


class TestStatsBombShotEvent:
    """Tests related to deserialzing 16/Shot events"""

    def test_deserialize_all(self, dataset: EventDataset):
        """It should deserialize all shot events"""
        events = dataset.find_all("shot")
        assert len(events) == 29

    def test_open_play(self, dataset: EventDataset):
        """Verify specific attributes of simple open play shot"""
        shot = dataset.get_event_by_id("221ce1cb-d70e-47aa-8d7e-c427a1c952ba")
        # A shot event should have a result
        assert shot.result == ShotResult.OFF_TARGET
        # A shot event should have end coordinates
        assert shot.result_coordinates == Point3D(119.95, 48.35, 0.45)
        # A shot event should have a body part
        assert (
            shot.get_qualifier_value(BodyPartQualifier) == BodyPart.LEFT_FOOT
        )
        # An open play shot should not have a set piece qualifier
        assert shot.get_qualifier_value(SetPieceQualifier) is None

    def test_free_kick(self, dataset: EventDataset):
        """It should add set piece qualifiers to free kick shots"""
        shot = dataset.get_event_by_id("7c10ac89-738c-4e99-8c0c-f55bc5c0995e")
        assert (
            shot.get_qualifier_value(SetPieceQualifier)
            == SetPieceType.FREE_KICK
        )

    def test_aerial_duel(self, dataset: EventDataset):
        """It should split shots that follow an aerial duel into two events"""
        duel = dataset.get_event_by_id(
            "duel-cac8f0f3-015a-43d5-b201-0b9997aea3fb"
        )
        assert duel.event_type == EventType.DUEL
        assert duel.get_qualifier_values(DuelQualifier) == [
            DuelType.LOOSE_BALL,
            DuelType.AERIAL,
        ]
        assert duel.result == DuelResult.WON


class TestStatsBombInterceptionEvent:
    def test_deserialize_all(self, dataset: EventDataset):
        """It should deserialize all interception events"""
        events = dataset.find_all("interception")
        assert len(events) == 25 + 9  # interceptions + pass interceptions

    def test_attributes(self, dataset: EventDataset):
        """Verify specific attributes of interceptions"""
        interception = dataset.get_event_by_id(
            "ca963cd5-93cc-4659-887d-29064cf2156d"
        )
        assert interception.result == InterceptionResult.LOST
        assert interception.get_qualifier_value(BodyPartQualifier) is None


class TestStatsBombOwnGoalEvent:
    """Tests related to deserializing 20/Own Goal Against and 25/Own Goal For events"""

    def test_own_goal(self, base_dir: Path):
        """Test own goal events.

        The StatsBomb "Own Goal For" (id = 25) and one "Own Goal Against" (id = 20) events
        should be converted to a single shot event with ShotResult.OWN_GOAL.
        """
        dataset = statsbomb.load(
            lineup_data=base_dir / "files" / "statsbomb_lineup.json",
            event_data=base_dir / "files" / "statsbomb_event.json",
        )

        # The Own Goal For event should be removed
        own_goal_for_event = dataset.get_event_by_id(
            "f942c5b5-df4b-4ee4-9e90-ed5f5"
        )
        assert own_goal_for_event is None

        # The Own Goal Against event should be converted to a shot event
        own_goal_against_event = dataset.get_event_by_id(
            "89dd4f4b-0a70-48d8-a0e7-ac4c"
        )
        assert own_goal_against_event is not None
        assert own_goal_against_event.event_type == EventType.SHOT
        assert own_goal_against_event.result == ShotResult.OWN_GOAL


class TestStatsBombClearanceEvent:
    """Tests related to deserializing 9/Clearance events"""

    def test_deserialize_all(self, dataset: EventDataset):
        """It should deserialize all clearance events"""
        events = dataset.find_all("clearance")
        assert len(events) == 35 + 1  # clearances + keeper sweeper

    def test_attributes(self, dataset: EventDataset):
        """Verify specific attributes of clearances"""
        clearance = dataset.get_event_by_id(
            "1c1d8523-d887-4ade-a698-3274b9b0943c"
        )
        # A clearance has no result
        assert clearance.result is None
        # A clearance should have a bodypart (if data version >= 1.1)
        assert (
            clearance.get_qualifier_value(BodyPartQualifier) == BodyPart.HEAD
        )

    def test_aerial_duel(self, dataset: EventDataset):
        """It should split clearances that follow an aerial duel into two events"""
        duel = dataset.get_event_by_id(
            "duel-9bbdb8ea-1119-4d82-bb0d-a63802558fc6"
        )
        assert duel.event_type == EventType.DUEL
        assert duel.get_qualifier_values(DuelQualifier) == [
            DuelType.LOOSE_BALL,
            DuelType.AERIAL,
        ]
        assert duel.result == DuelResult.WON


class TestStatsBombMiscontrolEvent:
    """Tests related to deserializing 19/Miscontrol events"""

    def test_deserialize_all(self, dataset: EventDataset):
        """It should deserialize all miscontrol events"""
        events = dataset.find_all("miscontrol")
        assert len(events) == 22

    def test_attributes(self, dataset: EventDataset):
        """Verify specific attributes of miscontrols"""
        miscontrol = dataset.get_event_by_id(
            "e297def3-9907-414a-9eb5-e1269343b84d"
        )
        # A miscontrol has no result
        assert miscontrol.result is None
        # A miscontrol has no qualifiers
        assert miscontrol.qualifiers is None

    def test_aerial_duel(self, dataset: EventDataset):
        """It should split clearances that follow an aerial duel into two events"""
        assert True  # can happen according to the documentation, but not in the dataset


class TestStatsBombDribbleEvent:
    """Tests related to deserializing 17/Dribble events"""

    def test_deserialize_all(self, dataset: EventDataset):
        """It should deserialize all dribble events"""
        events = dataset.find_all("take_on")
        assert len(events) == 33

    def test_attributes(self, dataset: EventDataset):
        """Verify specific attributes of dribbles"""
        dribble = dataset.get_event_by_id(
            "82dae1ed-7944-4064-b409-6652dd4a2e72"
        )
        # A dribble should have a result
        assert dribble.result == TakeOnResult.INCOMPLETE

    def test_result_out(self, dataset: EventDataset):
        """The result of a dribble can be TakeOnResult.OUT"""
        dribble = dataset.get_event_by_id(
            "e5dfa799-1dc7-49c1-94b8-ee793ae6284b"
        )
        assert dribble.result == TakeOnResult.OUT


class TestStatsBombCarryEvent:
    """Tests related to deserializing 22/Carry events"""

    def test_deserialize_all(self, dataset: EventDataset):
        """It should deserialize all carry events"""
        events = dataset.find_all("carry")
        assert len(events) == 929

    def test_attributes(self, dataset: EventDataset):
        """Verify specific attributes of carries"""
        carry = dataset.get_event_by_id("fab6360a-cbc2-45a3-aafa-5f3ec81eb9c7")
        # A carry is always successful
        assert carry.result == CarryResult.COMPLETE
        # A carry should have an end location
        assert carry.end_coordinates == Point(21.65, 54.85)
        # A carry should have an end timestamp
        assert carry.end_timestamp == parse_str_ts("00:20:11.457") + timedelta(
            seconds=1.365676
        )


class TestStatsBombDuelEvent:
    """Tests related to deserializing 1/Duel events"""

    def test_deserialize_all(self, dataset: EventDataset):
        """It should deserialize all duel and 50/50 events"""
        events = dataset.find_all("duel")
        assert (
            len(events) == 59 + 4 + 26
        )  # duels + 50/50 + aerial won attribute

    def test_attributes(self, dataset: EventDataset):
        """Verify specific attributes of duels"""
        duel = dataset.get_event_by_id("15c4bfaa-36fd-4b3e-bec1-bc8bcc1febb9")
        # A duel should have a result
        assert duel.result == DuelResult.WON
        # A duel should have a duel type
        assert duel.get_qualifier_values(DuelQualifier) == [DuelType.GROUND]
        # A duel does not have a body part
        assert duel.get_qualifier_value(BodyPartQualifier) is None

    def test_aerial_duel_qualfiers(self, dataset: EventDataset):
        """It should add aerial duel + loose ball qualifiers"""
        duel = dataset.get_event_by_id("f0a98e60-10e8-49a7-b778-6dc640ee9581")
        assert duel.get_qualifier_values(DuelQualifier) == [
            DuelType.LOOSE_BALL,
            DuelType.AERIAL,
        ]

    def test_tackle_qualfiers(self, dataset: EventDataset):
        """It should add ground duel qualifiers"""
        duel = dataset.get_event_by_id("15c4bfaa-36fd-4b3e-bec1-bc8bcc1febb9")
        assert duel.get_qualifier_values(DuelQualifier) == [DuelType.GROUND]

    def test_loose_ground_duel_qualfiers(self, dataset: EventDataset):
        """It should add ground duel + loose ball qualifiers"""
        duel = dataset.get_event_by_id("767e21ed-ef76-4d96-b6a8-131c3ee27ed0")
        assert duel.get_qualifier_values(DuelQualifier) == [
            DuelType.LOOSE_BALL,
            DuelType.GROUND,
        ]

    def test_counter_attack_qualifier(self, dataset: EventDataset):
        duel = dataset.get_event_by_id("9e5281ac-1fee-4a51-b6a5-78e99c22397e")
        assert duel.get_qualifier_value(CounterAttackQualifier) is True

        kick_off = dataset.get_event_by_id(
            "8022c113-e349-4b0b-b4a7-a3bb662535f8"
        )
        assert kick_off.get_qualifier_value(CounterAttackQualifier) is None

        counter_attack_events = [
            event
            for event in dataset.events
            if event.get_qualifier_value(CounterAttackQualifier) is True
        ]
        assert len(counter_attack_events) == 26


class TestStatsBombGoalkeeperEvent:
    """Tests related to deserializing 30/Goalkeeper events"""

    def test_deserialize_all(self, dataset: EventDataset):
        """It should deserialize all goalkeeper events"""
        events = dataset.find_all("goalkeeper")
        assert (
            len(events) == 32 - 24 - 1 - 1
        )  # goalkeeper events - shot faced - goal conceded - clearance

    def test_save(self, dataset: EventDataset):
        """It should deserialaize goalkeeper saves"""
        # A save should be deserialized as a goalkeeper event
        save = dataset.get_event_by_id("c8e313fb-8ac0-41af-87dc-4a94afcaee4f")
        assert save.get_qualifier_value(GoalkeeperQualifier) == (
            GoalkeeperActionType.SAVE
        )
        # A save attempt should not be deserialized as a goalkeeper event
        goal_conceded = dataset.get_event_by_id(
            "3eb5f3a7-3654-4c85-8880-3ecc741dbb57"
        )
        assert goal_conceded.event_type == EventType.GENERIC
        shot_faced = dataset.get_event_by_id(
            "f60ea856-c679-4d1e-aa0c-5ce1a47a1353"
        )
        assert shot_faced.event_type == EventType.GENERIC

    def test_punch(self, dataset: EventDataset):
        """It should deserialize goalkeeper punches"""
        assert True  # no example in the dataset

    def test_smother(self, dataset: EventDataset):
        """It should deserialize goalkeeper smothers"""
        assert True  # no example in the dataset

    def test_collected(self, dataset: EventDataset):
        """It should deserialize goalkeeper collections"""
        collected = dataset.get_event_by_id(
            "5156545b-7add-4b6a-a8e4-c68672267464"
        )
        assert collected.get_qualifier_value(GoalkeeperQualifier) == (
            GoalkeeperActionType.CLAIM
        )

    def test_keeper_sweeper(self, dataset: EventDataset):
        """It should deserialize keeper sweeper actions"""
        # keeper sweeper with outcome 'clear' should be deserialized as
        # as a clearance event if the keeper uses his feet or head
        sweeper_clear = dataset.get_event_by_id(
            "6c84a193-d45b-4d6e-97bc-3f07af9001db"
        )
        assert sweeper_clear.event_type == EventType.CLEARANCE
        # keeper sweeper with outcome 'claim' should be deserialized as
        # a goalkeeper pick-up event if the keeper uses his hands
        sweeper_claim = dataset.get_event_by_id(
            "460f558e-c951-4262-b467-e078ea1faefc"
        )
        assert sweeper_claim.get_qualifier_value(GoalkeeperQualifier) == (
            GoalkeeperActionType.PICK_UP
        )

    def test_under_pressure(self, dataset: EventDataset):
        """It should add the under pressure qualifier"""
        under_pressure = dataset.get_event_by_id(
            "c2a03c46-c936-4f7b-9b26-72d470a892ef"
        )
        assert under_pressure.get_qualifier_value(UnderPressureQualifier)

        kick_off = dataset.get_event_by_id(
            "8022c113-e349-4b0b-b4a7-a3bb662535f8"
        )
        assert kick_off.get_qualifier_value(UnderPressureQualifier) is None

        under_pressure_events = [
            event
            for event in dataset.events
            if event.get_qualifier_value(UnderPressureQualifier) is True
        ]
        assert len(under_pressure_events) == 559


class TestStatsBombSubstitutionEvent:
    """Tests related to deserializing 18/Substitution events"""

    def test_deserialize_all(self, dataset: EventDataset):
        """It should deserialize all substitution events"""
        events = dataset.find_all("substitution")
        assert len(events) == 8

        # Verify that the player and replacement player are set correctly
        subs = [
            (3089, 5630),
            (3168, 12041),
            (3193, 5204),
            (9929, 5218),
            (12169, 13621),
            (3593, 11173),
            (3621, 5633),
            (5632, 6331),
        ]
        for event_idx, (player_id, replacement_player_id) in enumerate(subs):
            event = cast(SubstitutionEvent, events[event_idx])
            assert event.player == event.team.get_player_by_id(player_id)
            assert event.replacement_player == event.team.get_player_by_id(
                replacement_player_id
            )


class TestsStatsBombBadBehaviourEvent:
    """Tests related to deserializing 22/Bad Behaviour events"""

    def test_deserialize_all(self, dataset: EventDataset):
        """It should create a card event for each card given"""
        events = dataset.find_all("card")
        assert len(events) == 3 + 2  # bad behaviour + foul with card

        for event in events:
            assert event.card_type == CardType.FIRST_YELLOW

    def test_attributes(self, dataset: EventDataset):
        """Verify specific attributes of cards"""
        card = dataset.get_event_by_id("a661cfcc-a5d3-4156-9a22-4842caf2c071")
        # A card should have a card type
        assert card.card_type == CardType.FIRST_YELLOW
        # Card qualifiers should not be added
        assert card.get_qualifier_value(CardQualifier) is None


class TestStatsBombFoulCommittedEvent:
    """Tests related to deserializing 2/Foul Committed events"""

    def test_deserialize_all(self, dataset: EventDataset):
        """It should deserialize all foul committed events"""
        events = dataset.find_all("foul_committed")
        assert len(events) == 27

    def test_card(self, dataset: EventDataset):
        """It should add a card qualifier if a card was given"""
        foul_with_card = dataset.get_event_by_id(
            "5c3421f8-17c1-4a84-8fd2-1dbd11724156"
        )
        assert (
            foul_with_card.get_qualifier_value(CardQualifier)
            == CardType.FIRST_YELLOW
        )

        foul_without_card = dataset.get_event_by_id(
            "309c22be-d1fc-43a4-a9ee-4643c04afb14"
        )
        assert foul_without_card.get_qualifier_value(CardQualifier) is None


class TestStatsBombPressureEvent:
    """Tests related to deserializing 17/Pressure events"""

    def test_deserialize_all(self, dataset: EventDataset):
        """It should deserialize all pressure events"""
        events = dataset.find_all("pressure")
        assert len(events) == 203


class TestStatsBombPlayerOffEvent:
    """Tests related to deserializing 19/Player Off events"""

    def test_deserialize_all(self, dataset: EventDataset):
        """It should deserialize all player off events"""
        events = dataset.find_all("player_off")
        assert len(events) == 0


class TestStatsBombPlayerOnEvent:
    """Tests related to deserializing 20/Player On events"""

    def test_deserialize_all(self, dataset: EventDataset):
        """It should deserialize all player on events"""
        events = dataset.find_all("player_on")
        assert len(events) == 0


class TestStatsBombRecoveryEvent:
    """Tests related to deserializing 23/Recovery events"""

    def test_deserialize_all(self, dataset: EventDataset):
        """It should deserialize all ball recovery events"""
        events = dataset.find_all("recovery")
        assert len(events) == 97


class TestStatsBombTacticalShiftEvent:
    """Tests related to deserializing 34/Tactical Shift events"""

    def test_deserialize_all(self, dataset: EventDataset):
        """It should deserialize all tactical shift events"""
        events = dataset.find_all("formation_change")
        assert len(events) == 2

    def test_attributes(self, dataset: EventDataset):
        """Verify specific attributes of tactical shift events"""
        formation_change = dataset.get_event_by_id(
            "983cdd00-6f7f-4d62-bfc2-74e4e5b0137f"
        )
        assert formation_change.formation_type == FormationType("4-3-3")

    def test_player_position(self, base_dir):
        dataset = statsbomb.load(
            lineup_data=base_dir / "files/statsbomb_lineup.json",
            event_data=base_dir / "files/statsbomb_event.json",
        )

        for item in dataset.aggregate("minutes_played", include_position=True):
            print(
                f"{item.player} {item.player.player_id}- {item.start_time} - {item.end_time} - {item.duration} - {item.position}"
            )

        home_team, away_team = dataset.metadata.teams
        period1, period2 = dataset.metadata.periods

        player = home_team.get_player_by_id(6379)
        assert player.positions.ranges() == [
            (
                period1.start_time,
                period2.start_time,
                PositionType.RightMidfield,
            ),
            (
                period2.start_time,
                period2.end_time,
                PositionType.RightBack,
            ),
        ]

        # This player gets a new position 30 sec after he gets on the pitch, these two positions must be merged
        player = away_team.get_player_by_id(6935)
        assert player.positions.ranges() == [
            (
                period2.start_time + timedelta(seconds=1362.254),
                period2.end_time,
                PositionType.LeftMidfield,
            )
        ]<|MERGE_RESOLUTION|>--- conflicted
+++ resolved
@@ -32,11 +32,11 @@
     FormationType,
     SetPieceQualifier,
     SetPieceType,
+    PositionType,
     ShotResult,
     EventDataset,
     Time,
 )
-from kloppy.domain.models import PositionType
 
 from kloppy.exceptions import DeserializationError
 from kloppy import statsbomb
@@ -47,11 +47,8 @@
     EventType,
     GoalkeeperQualifier,
     GoalkeeperActionType,
-<<<<<<< HEAD
+    CounterAttackQualifier,
     UnderPressureQualifier,
-=======
-    CounterAttackQualifier,
->>>>>>> dff0204f
 )
 from kloppy.infra.serializers.event.statsbomb.helpers import (
     parse_str_ts,
