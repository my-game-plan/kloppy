from datetime import datetime, timedelta, timezone
from pathlib import Path

import pytest

from kloppy.domain import (
    Period,
    Provider,
    AttackingDirection,
    Orientation,
    Point,
    SetPieceType,
    ShotResult,
    BodyPart,
    DatasetType,
    BallState,
    Point3D,
)

from kloppy import sportec


class TestSportecEventData:
    """"""

    @pytest.fixture
    def event_data(self, base_dir) -> str:
        return base_dir / "files/sportec_events.xml"

    @pytest.fixture
    def meta_data(self, base_dir) -> str:
        return base_dir / "files/sportec_meta.xml"

    def test_correct_event_data_deserialization(
        self, event_data: Path, meta_data: Path
    ):
        dataset = sportec.load_event(
            event_data=event_data,
            meta_data=meta_data,
            coordinates="sportec",
        )

        assert dataset.metadata.provider == Provider.SPORTEC
        assert dataset.dataset_type == DatasetType.EVENT
        assert len(dataset.metadata.periods) == 2

        # raw_event must be flattened dict
        assert isinstance(dataset.events[0].raw_event, dict)

        assert len(dataset.events) == 29
        assert dataset.events[28].result == ShotResult.OWN_GOAL

<<<<<<< HEAD
        assert dataset.metadata.orientation == Orientation.FIXED_HOME_AWAY
        assert dataset.metadata.periods[0].id == 1
        assert dataset.metadata.periods[0].start_timestamp == datetime(
            2020, 6, 5, 18, 30, 0, 210000, tzinfo=timezone.utc
        )
        assert dataset.metadata.periods[0].end_timestamp == datetime(
            2020, 6, 5, 19, 16, 24, 0, tzinfo=timezone.utc
=======
        assert dataset.metadata.orientation == Orientation.HOME_AWAY
        assert dataset.metadata.periods[0] == Period(
            id=1,
            start_timestamp=1591381800.21,
            end_timestamp=1591384584.0,
        )
        assert dataset.metadata.periods[1] == Period(
            id=2,
            start_timestamp=1591385607.01,
            end_timestamp=1591388598.0,
>>>>>>> 7b8c03e5
        )
        assert (
            dataset.metadata.periods[0].attacking_direction
            == AttackingDirection.HOME_AWAY
        )
        assert dataset.metadata.periods[1].id == 2
        assert dataset.metadata.periods[1].start_timestamp == datetime(
            2020, 6, 5, 19, 33, 27, 10000, tzinfo=timezone.utc
        )
        assert dataset.metadata.periods[1].end_timestamp == datetime(
            2020, 6, 5, 20, 23, 18, 0, tzinfo=timezone.utc
        )
        assert (
            dataset.metadata.periods[1].attacking_direction
            == AttackingDirection.AWAY_HOME
        )

        # Check the timestamps
        assert dataset.events[0].timestamp == timedelta(seconds=0)
        assert dataset.events[1].timestamp == timedelta(seconds=3.123)
        assert dataset.events[25].timestamp == timedelta(seconds=0)

        player = dataset.metadata.teams[0].players[0]
        assert player.player_id == "DFL-OBJ-00001D"
        assert player.jersey_no == 1
        assert str(player) == "A. Schwolow"
        assert player.position.position_id is None
        assert player.position.name == "TW"

        # Check the qualifiers
        assert dataset.events[25].qualifiers[0].value == SetPieceType.KICK_OFF
        assert dataset.events[16].qualifiers[0].value == BodyPart.RIGHT_FOOT
        assert dataset.events[24].qualifiers[0].value == BodyPart.LEFT_FOOT
        assert dataset.events[26].qualifiers[0].value == BodyPart.HEAD

        assert dataset.events[0].coordinates == Point(56.41, 68.0)

    def test_correct_normalized_event_data_deserialization(
        self, event_data: Path, meta_data: Path
    ):
        dataset = sportec.load_event(
            event_data=event_data, meta_data=meta_data
        )

        assert dataset.events[0].coordinates == Point(0.5640999999999999, 1)

    def test_pass_receiver_coordinates(
        self, event_data: Path, meta_data: Path
    ):
        """Pass receiver_coordinates must match the X/Y-Source-Position of next event"""
        dataset = sportec.load_event(
            event_data=event_data, meta_data=meta_data
        )

        first_pass = dataset.find("pass")
        assert first_pass.receiver_coordinates != first_pass.next().coordinates
        assert first_pass.receiver_coordinates == Point(
            x=0.7775, y=0.569264705882353
        )


class TestSportecTrackingData:
    """
    Tests for loading Sportec tracking data.
    """

    @pytest.fixture
    def raw_data(self, base_dir) -> str:
        return base_dir / "files/sportec_positional.xml"

    @pytest.fixture
    def meta_data(self, base_dir) -> str:
        return base_dir / "files/sportec_meta.xml"

    def test_load_metadata(self, raw_data: Path, meta_data: Path):
        dataset = sportec.load_tracking(
            raw_data=raw_data, meta_data=meta_data, coordinates="sportec"
        )

        assert dataset.metadata.provider == Provider.SPORTEC
        assert dataset.dataset_type == DatasetType.TRACKING
        assert len(dataset.metadata.periods) == 2
        assert dataset.metadata.periods[0].id == 1
        assert dataset.metadata.periods[0].start_timestamp == timedelta(
            seconds=400
        )
        assert dataset.metadata.periods[0].end_timestamp == timedelta(
            seconds=400 + 2786.2
        )
        assert (
            dataset.metadata.periods[0].attacking_direction
            == AttackingDirection.HOME_AWAY
        )
        assert dataset.metadata.periods[1].id == 2
        assert dataset.metadata.periods[1].start_timestamp == timedelta(
            seconds=4000
        )
        assert dataset.metadata.periods[1].end_timestamp == timedelta(
            seconds=4000 + 2996.68
        )
        assert (
            dataset.metadata.periods[1].attacking_direction
            == AttackingDirection.AWAY_HOME
        )

    def test_load_frames(self, raw_data: Path, meta_data: Path):
        dataset = sportec.load_tracking(
            raw_data=raw_data,
            meta_data=meta_data,
            coordinates="sportec",
            only_alive=False,
        )
        home_team, away_team = dataset.metadata.teams

        assert dataset.frames[0].timestamp == timedelta(seconds=0)
        assert dataset.frames[0].ball_owning_team == away_team
        assert dataset.frames[0].ball_state == BallState.DEAD
        assert dataset.frames[0].ball_coordinates == Point3D(
            x=2.69, y=0.26, z=0.06
        )
        assert dataset.frames[1].ball_speed == 65.59

        assert dataset.frames[1].ball_owning_team == home_team
        assert dataset.frames[1].ball_state == BallState.ALIVE

        player_lilian = away_team.get_player_by_id("DFL-OBJ-002G3I")
        player_data = dataset.frames[0].players_data[player_lilian]

        assert player_data.coordinates == Point(x=0.35, y=-25.26)

        # We don't load distance right now as it doesn't
        # work together with `sample_rate`: "The distance covered from the previous frame in cm"
        assert player_data.distance is None

        # Appears first in 27th frame
        player_bensebaini = away_team.get_player_by_id("DFL-OBJ-002G5S")
        assert player_bensebaini not in dataset.frames[0].players_data
        assert player_bensebaini in dataset.frames[26].players_data

        # Contains all 3 players
        assert len(dataset.frames[35].players_data) == 3
        assert len(dataset) == 202

        second_period = dataset.metadata.periods[1]
        for frame in dataset:
            if frame.period == second_period:
                assert frame.timestamp == timedelta(
                    seconds=0
                ), "First frame must start at timestamp 0.0"
                break
        else:
            # No data found in second half
            assert False

    def test_load_only_alive_frames(self, raw_data: Path, meta_data: Path):
        dataset = sportec.load_tracking(
            raw_data=raw_data,
            meta_data=meta_data,
            coordinates="sportec",
            only_alive=True,
        )
        assert len(dataset) == 199<|MERGE_RESOLUTION|>--- conflicted
+++ resolved
@@ -50,30 +50,13 @@
         assert len(dataset.events) == 29
         assert dataset.events[28].result == ShotResult.OWN_GOAL
 
-<<<<<<< HEAD
-        assert dataset.metadata.orientation == Orientation.FIXED_HOME_AWAY
+        assert dataset.metadata.orientation == Orientation.HOME_AWAY
         assert dataset.metadata.periods[0].id == 1
         assert dataset.metadata.periods[0].start_timestamp == datetime(
             2020, 6, 5, 18, 30, 0, 210000, tzinfo=timezone.utc
         )
         assert dataset.metadata.periods[0].end_timestamp == datetime(
             2020, 6, 5, 19, 16, 24, 0, tzinfo=timezone.utc
-=======
-        assert dataset.metadata.orientation == Orientation.HOME_AWAY
-        assert dataset.metadata.periods[0] == Period(
-            id=1,
-            start_timestamp=1591381800.21,
-            end_timestamp=1591384584.0,
-        )
-        assert dataset.metadata.periods[1] == Period(
-            id=2,
-            start_timestamp=1591385607.01,
-            end_timestamp=1591388598.0,
->>>>>>> 7b8c03e5
-        )
-        assert (
-            dataset.metadata.periods[0].attacking_direction
-            == AttackingDirection.HOME_AWAY
         )
         assert dataset.metadata.periods[1].id == 2
         assert dataset.metadata.periods[1].start_timestamp == datetime(
@@ -81,10 +64,6 @@
         )
         assert dataset.metadata.periods[1].end_timestamp == datetime(
             2020, 6, 5, 20, 23, 18, 0, tzinfo=timezone.utc
-        )
-        assert (
-            dataset.metadata.periods[1].attacking_direction
-            == AttackingDirection.AWAY_HOME
         )
 
         # Check the timestamps
@@ -159,20 +138,12 @@
         assert dataset.metadata.periods[0].end_timestamp == timedelta(
             seconds=400 + 2786.2
         )
-        assert (
-            dataset.metadata.periods[0].attacking_direction
-            == AttackingDirection.HOME_AWAY
-        )
         assert dataset.metadata.periods[1].id == 2
         assert dataset.metadata.periods[1].start_timestamp == timedelta(
             seconds=4000
         )
         assert dataset.metadata.periods[1].end_timestamp == timedelta(
             seconds=4000 + 2996.68
-        )
-        assert (
-            dataset.metadata.periods[1].attacking_direction
-            == AttackingDirection.AWAY_HOME
         )
 
     def test_load_frames(self, raw_data: Path, meta_data: Path):
