from typing import Optional, Union, Type


from kloppy.domain import TrackingDataset
from kloppy.infra.serializers.tracking.tracab.tracab_dat import (
    TRACABDatDeserializer,
    TRACABInputs,
)
from kloppy.infra.serializers.tracking.tracab.tracab_json import (
    TRACABJSONDeserializer,
    TRACABInputs,
)
from kloppy.io import FileLike, open_as_file


def load(
    meta_data: FileLike,
    raw_data: FileLike,
    sample_rate: Optional[float] = None,
    limit: Optional[int] = None,
    coordinates: Optional[str] = None,
    only_alive: Optional[bool] = True,
<<<<<<< HEAD
    data_version: Optional[str] = None,
) -> TrackingDataset:
    if data_version == "dat":
        deserializer_class = TRACABDatDeserializer
    elif data_version == "json":
=======
    file_format: Optional[str] = None,
) -> TrackingDataset:
    if file_format == "dat":
        deserializer_class = TRACABDatDeserializer
    elif file_format == "json":
>>>>>>> 7ff9f4e3
        deserializer_class = TRACABJSONDeserializer
    else:
        deserializer_class = identify_deserializer(meta_data, raw_data)

    deserializer = deserializer_class(
        sample_rate=sample_rate,
        limit=limit,
        coordinate_system=coordinates,
        only_alive=only_alive,
    )
    with open_as_file(meta_data) as meta_data_fp, open_as_file(
        raw_data
    ) as raw_data_fp:
        return deserializer.deserialize(
            inputs=TRACABInputs(meta_data=meta_data_fp, raw_data=raw_data_fp)
        )


def identify_deserializer(
    meta_data: FileLike,
    raw_data: FileLike,
) -> Union[Type[TRACABDatDeserializer], Type[TRACABJSONDeserializer]]:
    deserializer = None
    if "xml" in meta_data.name and "dat" in raw_data.name:
        deserializer = TRACABDatDeserializer
    if "json" in meta_data.name and "json" in raw_data.name:
        deserializer = TRACABJSONDeserializer

    if deserializer is None:
        raise ValueError(
<<<<<<< HEAD
            "Tracab data version could not be recognized, please specify"
=======
            "Tracab file format could not be recognized, please specify"
>>>>>>> 7ff9f4e3
        )

    return deserializer<|MERGE_RESOLUTION|>--- conflicted
+++ resolved
@@ -20,19 +20,11 @@
     limit: Optional[int] = None,
     coordinates: Optional[str] = None,
     only_alive: Optional[bool] = True,
-<<<<<<< HEAD
-    data_version: Optional[str] = None,
-) -> TrackingDataset:
-    if data_version == "dat":
-        deserializer_class = TRACABDatDeserializer
-    elif data_version == "json":
-=======
     file_format: Optional[str] = None,
 ) -> TrackingDataset:
     if file_format == "dat":
         deserializer_class = TRACABDatDeserializer
     elif file_format == "json":
->>>>>>> 7ff9f4e3
         deserializer_class = TRACABJSONDeserializer
     else:
         deserializer_class = identify_deserializer(meta_data, raw_data)
@@ -63,11 +55,7 @@
 
     if deserializer is None:
         raise ValueError(
-<<<<<<< HEAD
-            "Tracab data version could not be recognized, please specify"
-=======
             "Tracab file format could not be recognized, please specify"
->>>>>>> 7ff9f4e3
         )
 
     return deserializer