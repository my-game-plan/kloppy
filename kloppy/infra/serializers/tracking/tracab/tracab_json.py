--- conflicted
+++ resolved
@@ -23,11 +23,8 @@
     PlayerData,
     attacking_direction_from_frame,
 )
-<<<<<<< HEAD
+from kloppy.domain.models import PositionType
 from kloppy.domain.services.frame_factory import create_frame
-=======
-from kloppy.domain.models import PositionType
->>>>>>> ef2c3985
 from kloppy.exceptions import DeserializationError
 
 from kloppy.utils import Readable, performance_logging
