from collections import OrderedDict
from typing import Dict, List, NamedTuple, IO
from datetime import timedelta, datetime, timezone
import logging
from dateutil.parser import parse
from lxml import objectify

from kloppy.domain import (
    EventDataset,
    Team,
    Period,
    Point,
    BallState,
    DatasetFlag,
    Orientation,
    PassResult,
    ShotResult,
    EventType,
    Ground,
    Score,
    Provider,
    Metadata,
    Player,
    SetPieceQualifier,
    SetPieceType,
    BodyPartQualifier,
    BodyPart,
    Qualifier,
    CardType,
    AttackingDirection,
    PositionType,
)
from kloppy.exceptions import DeserializationError
from kloppy.infra.serializers.event.deserializer import EventDataDeserializer
from kloppy.utils import performance_logging


position_types_mapping: Dict[str, PositionType] = {
    "TW": PositionType.Goalkeeper,
    "IVR": PositionType.RightCenterBack,
    "IVL": PositionType.LeftCenterBack,
    "STR": PositionType.Striker,
    "STL": PositionType.LeftForward,
    "STZ": PositionType.Striker,
    "ZO": PositionType.CenterAttackingMidfield,
    "LV": PositionType.LeftBack,
    "RV": PositionType.RightBack,
    "DMR": PositionType.RightDefensiveMidfield,
    "DRM": PositionType.RightDefensiveMidfield,
    "DML": PositionType.LeftDefensiveMidfield,
    "DLM": PositionType.LeftDefensiveMidfield,
    "ORM": PositionType.RightMidfield,
    "OLM": PositionType.LeftMidfield,
    "RA": PositionType.RightWing,
    "LA": PositionType.LeftWing,
}

logger = logging.getLogger(__name__)


def _team_from_xml_elm(team_elm) -> Team:
    team = Team(
        team_id=team_elm.attrib["TeamId"],
        name=team_elm.attrib["TeamName"],
        ground=Ground.HOME
        if team_elm.attrib["Role"] == "home"
        else Ground.AWAY,
    )
    team.players = [
        Player(
            player_id=player_elm.attrib["PersonId"],
            team=team,
            jersey_no=int(player_elm.attrib["ShirtNumber"]),
            name=player_elm.attrib["Shortname"],
            first_name=player_elm.attrib["FirstName"],
            last_name=player_elm.attrib["LastName"],
            starting_position=position_types_mapping.get(
                player_elm.attrib.get("PlayingPosition"), PositionType.Unknown
            ),
            starting=player_elm.attrib["Starting"] == "true",
        )
        for player_elm in team_elm.Players.iterchildren("Player")
    ]
    return team


SPORTEC_FPS = 25

"""Sportec uses fixed starting frame ids for each half"""
SPORTEC_FIRST_HALF_STARTING_FRAME_ID = 10_000
SPORTEC_SECOND_HALF_STARTING_FRAME_ID = 100_000
SPORTEC_FIRST_EXTRA_HALF_STARTING_FRAME_ID = 200_000
SPORTEC_SECOND_EXTRA_HALF_STARTING_FRAME_ID = 250_000


class SportecMetadata(NamedTuple):
    score: Score
    teams: List[Team]
    periods: List[Period]
    x_max: float
    y_max: float
    fps: int


def sportec_metadata_from_xml_elm(match_root) -> SportecMetadata:
    """
    Load metadata from Sportec XML element. This part is shared between event- and tracking data.
    In the future this might move to a common.sportec package that provides functionality for both
    deserializers.
    """
    x_max = float(match_root.MatchInformation.Environment.attrib["PitchX"])
    y_max = float(match_root.MatchInformation.Environment.attrib["PitchY"])

    team_path = objectify.ObjectPath("PutDataRequest.MatchInformation.Teams")
    team_elms = list(team_path.find(match_root).iterchildren("Team"))

    home_team = away_team = None
    for team_elm in team_elms:
        if team_elm.attrib["Role"] == "home":
            home_team = _team_from_xml_elm(team_elm)
        elif team_elm.attrib["Role"] == "guest":
            away_team = _team_from_xml_elm(team_elm)
        else:
            raise DeserializationError(
                f"Unknown side: {team_elm.attrib['Role']}"
            )

    if not home_team:
        raise DeserializationError("Home team is missing from metadata")
    if not away_team:
        raise DeserializationError("Away team is missing from metadata")

<<<<<<< HEAD
    (
        home_score,
        away_score,
    ) = match_root.MatchInformation.General.attrib[
=======
    home_score, away_score = match_root.MatchInformation.General.attrib[
>>>>>>> fba3f1d8
        "Result"
    ].split(":")
    score = Score(home=int(home_score), away=int(away_score))
    teams = [home_team, away_team]

    if len(home_team.players) == 0 or len(away_team.players) == 0:
        raise DeserializationError("LineUp incomplete")

    # The periods can be rebuild from event data. Therefore, the periods attribute
    # from the metadata can be ignored. It is required for tracking data.
    if hasattr(match_root.MatchInformation, "OtherGameInformation"):
        other_game_information = (
            match_root.MatchInformation.OtherGameInformation.attrib
        )
        total_time_first_half = float(
            other_game_information["TotalTimeFirstHalf"]
        )
        total_time_second_half = float(
            other_game_information["TotalTimeSecondHalf"]
        )
        first_period_end_timestamp = timedelta(
            seconds=SPORTEC_FIRST_HALF_STARTING_FRAME_ID / SPORTEC_FPS
            + total_time_first_half / 1000
        )
        second_period_end_timestamp = timedelta(
            seconds=SPORTEC_SECOND_HALF_STARTING_FRAME_ID / SPORTEC_FPS
            + total_time_second_half / 1000
        )
    else:
        other_game_information = ""
        first_period_end_timestamp = None
        second_period_end_timestamp = None

    periods = [
        Period(
            id=1,
            start_timestamp=timedelta(
                seconds=SPORTEC_FIRST_HALF_STARTING_FRAME_ID / SPORTEC_FPS
            ),
            end_timestamp=first_period_end_timestamp,
        ),
        Period(
            id=2,
            start_timestamp=timedelta(
                seconds=SPORTEC_SECOND_HALF_STARTING_FRAME_ID / SPORTEC_FPS
            ),
            end_timestamp=second_period_end_timestamp,
        ),
    ]

    if "TotalTimeFirstHalfExtra" in other_game_information:
        # Add two periods for extra time.
        periods.extend(
            [
                Period(
                    id=3,
                    start_timestamp=timedelta(
                        seconds=SPORTEC_FIRST_EXTRA_HALF_STARTING_FRAME_ID
                        / SPORTEC_FPS
                    ),
                    end_timestamp=timedelta(
                        seconds=SPORTEC_FIRST_EXTRA_HALF_STARTING_FRAME_ID
                        / SPORTEC_FPS
                        + float(
                            other_game_information["TotalTimeFirstHalfExtra"]
                        )
                        / 1000
                    ),
                ),
                Period(
                    id=4,
                    start_timestamp=timedelta(
                        seconds=SPORTEC_SECOND_EXTRA_HALF_STARTING_FRAME_ID
                        / SPORTEC_FPS
                    ),
                    end_timestamp=timedelta(
                        seconds=SPORTEC_SECOND_EXTRA_HALF_STARTING_FRAME_ID
                        / SPORTEC_FPS
                        + float(
                            other_game_information["TotalTimeSecondHalfExtra"]
                        )
                        / 1000
                    ),
                ),
            ]
        )

    return SportecMetadata(
        score=score,
        teams=teams,
        periods=periods,
        x_max=x_max,
        y_max=y_max,
        fps=SPORTEC_FPS,
    )


def _event_chain_from_xml_elm(event_elm):
    chain = OrderedDict()
    current_elm = event_elm
    while True:
        chain[current_elm.tag] = dict(current_elm.attrib)
        if not current_elm.countchildren():
            break
        current_elm = current_elm.getchildren()[0]
    return chain


SPORTEC_EVENT_NAME_KICKOFF = "KickOff"
SPORTEC_EVENT_NAME_FINAL_WHISTLE = "FinalWhistle"

SPORTEC_EVENT_NAME_SHOT_WIDE = "ShotWide"
SPORTEC_EVENT_NAME_SHOT_SAVED = "SavedShot"
SPORTEC_EVENT_NAME_SHOT_BLOCKED = "BlockedShot"
SPORTEC_EVENT_NAME_SHOT_WOODWORK = "ShotWoodWork"
SPORTEC_EVENT_NAME_SHOT_OTHER = "OtherShot"
SPORTEC_EVENT_NAME_SHOT_GOAL = "SuccessfulShot"
SPORTEC_EVENT_NAME_OWN_GOAL = "OwnGoal"
SPORTEC_SHOT_EVENT_NAMES = (
    SPORTEC_EVENT_NAME_SHOT_WIDE,
    SPORTEC_EVENT_NAME_SHOT_SAVED,
    SPORTEC_EVENT_NAME_SHOT_BLOCKED,
    SPORTEC_EVENT_NAME_SHOT_WOODWORK,
    SPORTEC_EVENT_NAME_SHOT_OTHER,
    SPORTEC_EVENT_NAME_SHOT_GOAL,
    SPORTEC_EVENT_NAME_OWN_GOAL,
)

SPORTEC_EVENT_NAME_PASS = "Pass"
SPORTEC_EVENT_NAME_CROSS = "Cross"
SPORTEC_EVENT_NAME_THROW_IN = "ThrowIn"
SPORTEC_EVENT_NAME_GOAL_KICK = "GoalKick"
SPORTEC_EVENT_NAME_PENALTY = "Penalty"
SPORTEC_EVENT_NAME_CORNER_KICK = "CornerKick"
SPORTEC_EVENT_NAME_FREE_KICK = "FreeKick"
SPORTEC_PASS_EVENT_NAMES = (SPORTEC_EVENT_NAME_PASS, SPORTEC_EVENT_NAME_CROSS)

SPORTEC_EVENT_NAME_BALL_CLAIMING = "BallClaiming"
SPORTEC_EVENT_NAME_SUBSTITUTION = "Substitution"
SPORTEC_EVENT_NAME_CAUTION = "Caution"
SPORTEC_EVENT_NAME_FOUL = "Foul"

SPORTEC_EVENT_TYPE_OF_SHOT = "TypeOfShot"
SPORTEC_EVENT_BODY_PART_HEAD = "head"
SPORTEC_EVENT_BODY_PART_LEFT_FOOT = "leftLeg"
SPORTEC_EVENT_BODY_PART_RIGHT_FOOT = "rightLeg"


def _parse_datetime(dt_str: str) -> datetime:
    return parse(dt_str).astimezone(timezone.utc)


def _get_event_qualifiers(event_chain: Dict) -> List[Qualifier]:
    qualifiers = []

    qualifiers.extend(_get_event_setpiece_qualifiers(event_chain))
    qualifiers.extend(_get_event_bodypart_qualifiers(event_chain))

    return qualifiers


def _get_event_setpiece_qualifiers(event_chain):
    qualifiers = []

    if SPORTEC_EVENT_NAME_THROW_IN in event_chain:
        qualifiers.append(SetPieceQualifier(value=SetPieceType.THROW_IN))
    elif SPORTEC_EVENT_NAME_GOAL_KICK in event_chain:
        qualifiers.append(SetPieceQualifier(value=SetPieceType.GOAL_KICK))
    elif SPORTEC_EVENT_NAME_PENALTY in event_chain:
        qualifiers.append(SetPieceQualifier(value=SetPieceType.PENALTY))
    elif SPORTEC_EVENT_NAME_CORNER_KICK in event_chain:
        qualifiers.append(SetPieceQualifier(value=SetPieceType.CORNER_KICK))
    elif SPORTEC_EVENT_NAME_KICKOFF in event_chain:
        qualifiers.append(SetPieceQualifier(value=SetPieceType.KICK_OFF))
    elif SPORTEC_EVENT_NAME_FREE_KICK in event_chain:
        qualifiers.append(SetPieceQualifier(value=SetPieceType.FREE_KICK))

    return qualifiers


def _get_event_bodypart_qualifiers(event_chain):
    qualifiers = []

    if SPORTEC_EVENT_BODY_PART_HEAD in [
        item.get(SPORTEC_EVENT_TYPE_OF_SHOT) for item in event_chain.values()
    ]:
        qualifiers.append(BodyPartQualifier(value=BodyPart.HEAD))
    elif SPORTEC_EVENT_BODY_PART_LEFT_FOOT in [
        item.get(SPORTEC_EVENT_TYPE_OF_SHOT) for item in event_chain.values()
    ]:
        qualifiers.append(BodyPartQualifier(value=BodyPart.LEFT_FOOT))
    elif SPORTEC_EVENT_BODY_PART_RIGHT_FOOT in [
        item.get(SPORTEC_EVENT_TYPE_OF_SHOT) for item in event_chain.values()
    ]:
        qualifiers.append(BodyPartQualifier(value=BodyPart.RIGHT_FOOT))

    return qualifiers


def _parse_shot(event_name: str, event_chain: OrderedDict) -> Dict:
    if event_name == SPORTEC_EVENT_NAME_SHOT_WIDE:
        result = ShotResult.OFF_TARGET
    elif event_name == SPORTEC_EVENT_NAME_SHOT_SAVED:
        result = ShotResult.SAVED
    elif event_name == SPORTEC_EVENT_NAME_SHOT_BLOCKED:
        result = ShotResult.BLOCKED
    elif event_name == SPORTEC_EVENT_NAME_SHOT_WOODWORK:
        result = ShotResult.POST
    elif event_name == SPORTEC_EVENT_NAME_SHOT_GOAL:
        result = ShotResult.GOAL
    elif event_name == SPORTEC_EVENT_NAME_OWN_GOAL:
        result = ShotResult.OWN_GOAL
    elif event_name == SPORTEC_EVENT_NAME_SHOT_OTHER:
        result = None
    else:
        raise ValueError(f"Unknown shot type {event_name}")

    return dict(result=result, qualifiers=_get_event_qualifiers(event_chain))


def _parse_pass(event_chain: OrderedDict, team: Team) -> Dict:
    if event_chain["Play"]["Evaluation"] in (
        "successfullyCompleted",
        "successful",
    ):
        result = PassResult.COMPLETE
        if "Recipient" in event_chain["Play"]:
            receiver_player = team.get_player_by_id(
                event_chain["Play"]["Recipient"]
            )
        else:
            # this attribute can be missing according to docs
            receiver_player = None
    else:
        result = PassResult.INCOMPLETE
        receiver_player = None

    return dict(
        result=result,
        receiver_player=receiver_player,
        qualifiers=_get_event_qualifiers(event_chain),
    )


def _parse_substitution(event_attributes: Dict, team: Team) -> Dict:
    return dict(
        player=team.get_player_by_id(event_attributes["PlayerOut"]),
        replacement_player=team.get_player_by_id(event_attributes["PlayerIn"]),
    )


def _parse_caution(event_attributes: Dict) -> Dict:
    if event_attributes["CardColor"] == "yellow":
        card_type = CardType.FIRST_YELLOW
    elif event_attributes["CardColor"] == "yellowRed":
        card_type = CardType.SECOND_YELLOW
    elif event_attributes["CardColor"] == "red":
        card_type = CardType.RED
    else:
        raise ValueError(
            f"Unknown card color: {event_attributes['CardColor']}"
        )

    return dict(card_type=card_type)


def _parse_foul(event_attributes: Dict, teams: List[Team]) -> Dict:
    team = (
        teams[0]
        if event_attributes["TeamFouler"] == teams[0].team_id
        else teams[1]
    )
    player = team.get_player_by_id(event_attributes["Fouler"])

    return dict(team=team, player=player)


def _parse_coordinates(event_attributes: Dict) -> Point:
    if "X-Position" not in event_attributes:
        return None
    return Point(
        x=float(event_attributes["X-Position"]),
        y=float(event_attributes["Y-Position"]),
    )


class SportecEventDataInputs(NamedTuple):
    meta_data: IO[bytes]
    event_data: IO[bytes]


class SportecEventDataDeserializer(
    EventDataDeserializer[SportecEventDataInputs]
):
    @property
    def provider(self) -> Provider:
        return Provider.SPORTEC

    def deserialize(self, inputs: SportecEventDataInputs) -> EventDataset:
        with performance_logging("load data", logger=logger):
            match_root = objectify.fromstring(inputs.meta_data.read())
            event_root = objectify.fromstring(inputs.event_data.read())

        with performance_logging("parse data", logger=logger):
            sportec_metadata = sportec_metadata_from_xml_elm(match_root)
            teams = home_team, away_team = sportec_metadata.teams
            transformer = self.get_transformer(
                pitch_length=sportec_metadata.x_max,
                pitch_width=sportec_metadata.y_max,
            )

            periods = []
            period_id = 0
            events = []

            for event_elm in event_root.iterchildren("Event"):
                event_chain = _event_chain_from_xml_elm(event_elm)
                timestamp = _parse_datetime(event_chain["Event"]["EventTime"])

                if (
                    SPORTEC_EVENT_NAME_KICKOFF in event_chain
                    and "GameSection"
                    in event_chain[SPORTEC_EVENT_NAME_KICKOFF]
                ):
                    period_id += 1
                    period = Period(
                        id=period_id,
                        start_timestamp=timestamp,
                        end_timestamp=None,
                    )
                    if period_id == 1:
                        team_left = event_chain[SPORTEC_EVENT_NAME_KICKOFF][
                            "TeamLeft"
                        ]
                        orientation = (
                            Orientation.HOME_AWAY
                            if team_left == home_team.team_id
                            else Orientation.AWAY_HOME
                        )

                    periods.append(period)
                elif SPORTEC_EVENT_NAME_FINAL_WHISTLE in event_chain:
                    period.end_timestamp = timestamp
                    continue

                team = None
                player = None
                flatten_attributes = dict()
                # reverse because top levels are more important
                for event_attributes in reversed(event_chain.values()):
                    flatten_attributes.update(event_attributes)

                if "Team" in flatten_attributes:
                    team = (
                        home_team
                        if flatten_attributes["Team"] == home_team.team_id
                        else away_team
                    )
                if "Player" in flatten_attributes:
                    if not team:
                        raise ValueError("Player set while team is not set")
                    player = team.get_player_by_id(
                        flatten_attributes["Player"]
                    )

                generic_event_kwargs = dict(
                    # from DataRecord
                    period=period,
                    timestamp=timestamp - period.start_timestamp,
                    ball_owning_team=None,
                    ball_state=BallState.ALIVE,
                    # from Event
                    event_id=event_chain["Event"]["EventId"],
                    coordinates=_parse_coordinates(event_chain["Event"]),
                    raw_event=flatten_attributes,
                    team=team,
                    player=player,
                )

                event_name, event_attributes = event_chain.popitem()
                if event_name in SPORTEC_SHOT_EVENT_NAMES:
                    shot_event_kwargs = _parse_shot(
                        event_name=event_name, event_chain=event_chain
                    )
                    event = self.event_factory.build_shot(
                        **shot_event_kwargs,
                        **generic_event_kwargs,
                    )
                elif event_name in SPORTEC_PASS_EVENT_NAMES:
                    pass_event_kwargs = _parse_pass(
                        event_chain=event_chain, team=team
                    )
                    event = self.event_factory.build_pass(
                        **pass_event_kwargs,
                        **generic_event_kwargs,
                        receive_timestamp=None,
                        receiver_coordinates=None,
                    )
                elif event_name == SPORTEC_EVENT_NAME_BALL_CLAIMING:
                    event = self.event_factory.build_recovery(
                        result=None,
                        qualifiers=None,
                        **generic_event_kwargs,
                    )
                elif event_name == SPORTEC_EVENT_NAME_SUBSTITUTION:
                    substitution_event_kwargs = _parse_substitution(
                        event_attributes=event_attributes, team=team
                    )
                    generic_event_kwargs["player"] = substitution_event_kwargs[
                        "player"
                    ]
                    del substitution_event_kwargs["player"]
                    event = self.event_factory.build_substitution(
                        result=None,
                        qualifiers=None,
                        **substitution_event_kwargs,
                        **generic_event_kwargs,
                    )
                elif event_name == SPORTEC_EVENT_NAME_CAUTION:
                    card_kwargs = _parse_caution(event_attributes)
                    event = self.event_factory.build_card(
                        result=None,
                        qualifiers=None,
                        **card_kwargs,
                        **generic_event_kwargs,
                    )
                elif event_name == SPORTEC_EVENT_NAME_FOUL:
                    foul_kwargs = _parse_foul(event_attributes, teams=teams)
                    generic_event_kwargs.update(foul_kwargs)
                    event = self.event_factory.build_foul_committed(
                        result=None,
                        qualifiers=None,
                        **generic_event_kwargs,
                    )
                else:
                    event = self.event_factory.build_generic(
                        result=None,
                        qualifiers=None,
                        event_name=event_name,
                        **generic_event_kwargs,
                    )

                if (
                    event.event_type == EventType.PASS
                    and event.get_qualifier_value(SetPieceQualifier)
                    in (
                        SetPieceType.THROW_IN,
                        SetPieceType.GOAL_KICK,
                        SetPieceType.CORNER_KICK,
                    )
                ):
                    # 1. update previous pass
                    if events[-1].event_type == EventType.PASS:
                        events[-1].result = PassResult.OUT

                    # 2. add synthetic out event
                    decision_timestamp = _parse_datetime(
                        event_chain[list(event_chain.keys())[1]][
                            "DecisionTimestamp"
                        ]
                    )
                    out_event = self.event_factory.build_ball_out(
                        period=period,
                        timestamp=decision_timestamp - period.start_timestamp,
                        ball_owning_team=None,
                        ball_state=BallState.DEAD,
                        # from Event
                        event_id=event_chain["Event"]["EventId"] + "-ball-out",
                        team=events[-1].team,
                        player=events[-1].player,
                        coordinates=None,
                        raw_event={},
                        result=None,
                        qualifiers=None,
                    )
                    events.append(transformer.transform_event(out_event))

                events.append(transformer.transform_event(event))

        for i, event in enumerate(events[:-1]):
            if (
                event.event_type == EventType.PASS
                and event.result == PassResult.COMPLETE
            ):
                # Sportec uses X/Y-Source-Position to define the start coordinates of
                # an event and X/Y-Position to define the end of an event. There can/will
                # be quite a distance between the start and the end of an event.
                # When we want to set the receiver_coordinates we need to use
                # the start of the event.
                # How to solve this:
                # 1. Create a copy of an event
                # 2. Set the coordinates based on X/Y-Source-Position
                # 3. Pass through the transformer
                # 4. Update the receiver coordinates
                if "X-Source-Position" in events[i + 1].raw_event:
                    updated_event = transformer.transform_event(
                        events[i + 1].replace(
                            coordinates=Point(
                                x=float(
                                    events[i + 1].raw_event[
                                        "X-Source-Position"
                                    ]
                                ),
                                y=float(
                                    events[i + 1].raw_event[
                                        "Y-Source-Position"
                                    ]
                                ),
                            )
                        )
                    )
                    event.receiver_coordinates = updated_event.coordinates
                else:
                    event.receiver_coordinates = events[i + 1].coordinates

        events = list(
            filter(
                self.should_include_event,
                events,
            )
        )

        metadata = Metadata(
            teams=teams,
            periods=periods,
            pitch_dimensions=transformer.get_to_coordinate_system().pitch_dimensions,
            score=sportec_metadata.score,
            frame_rate=None,
            orientation=orientation,
            flags=~(DatasetFlag.BALL_STATE | DatasetFlag.BALL_OWNING_TEAM),
            provider=Provider.SPORTEC,
            coordinate_system=transformer.get_to_coordinate_system(),
        )

        return EventDataset(
            metadata=metadata,
            records=events,
        )<|MERGE_RESOLUTION|>--- conflicted
+++ resolved
@@ -130,14 +130,7 @@
     if not away_team:
         raise DeserializationError("Away team is missing from metadata")
 
-<<<<<<< HEAD
-    (
-        home_score,
-        away_score,
-    ) = match_root.MatchInformation.General.attrib[
-=======
     home_score, away_score = match_root.MatchInformation.General.attrib[
->>>>>>> fba3f1d8
         "Result"
     ].split(":")
     score = Score(home=int(home_score), away=int(away_score))
