--- conflicted
+++ resolved
@@ -38,13 +38,10 @@
     ShotResult,
     TakeOnResult,
     Team,
-<<<<<<< HEAD
     FormationType,
     CarryResult,
     ExpectedGoals,
     PostShotExpectedGoals,
-=======
->>>>>>> dff0204f
 )
 from kloppy.exceptions import DeserializationError
 from kloppy.utils import performance_logging
