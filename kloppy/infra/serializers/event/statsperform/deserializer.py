--- conflicted
+++ resolved
@@ -681,9 +681,6 @@
             possession_team = None
             events = []
             for idx, raw_event in enumerate(raw_events):
-<<<<<<< HEAD
-                next_event = (
-=======
                 if raw_event.contestant_id == teams[0].team_id:
                     team = teams[0]
                 elif raw_event.contestant_id == teams[1].team_id:
@@ -693,8 +690,7 @@
                         f"Unknown team_id {raw_event.contestant_id}"
                     )
 
-                next_event_elm = (
->>>>>>> a1aecfdb
+                next_event = (
                     raw_events[idx + 1]
                     if (idx + 1) < len(raw_events)
                     else None
@@ -732,6 +728,15 @@
                     if not period.start_timestamp:
                         # not started yet
                         continue
+
+                    if raw_event.contestant_id == teams[0].team_id:
+                        team = teams[0]
+                    elif raw_event.contestant_id == teams[1].team_id:
+                        team = teams[1]
+                    else:
+                        raise DeserializationError(
+                            f"Unknown team_id {raw_event.contestant_id}"
+                        )
 
                     player = None
                     if raw_event.player_id is not None:
@@ -887,7 +892,7 @@
                             timedelta(0), generic_event_kwargs["timestamp"]
                         )
                         substitution_event_kwargs = _parse_substitution(
-                            next_event_elm, team
+                            next_event, team
                         )
                         event = self.event_factory.build_substitution(
                             result=None,
