from datetime import timedelta
from enum import Enum, EnumMeta
from typing import List, Dict, Optional, NamedTuple, Union

from kloppy.domain import (
    BallState,
    BodyPart,
    BodyPartQualifier,
    CardQualifier,
    CardType,
    CarryResult,
    DuelQualifier,
    DuelResult,
    DuelType,
    Event,
    EventFactory,
    GoalkeeperActionType,
    GoalkeeperQualifier,
    InterceptionResult,
    PassQualifier,
    PassResult,
    PassType,
    SetPieceQualifier,
    SetPieceType,
    ShotResult,
    TakeOnResult,
    FormationType,
<<<<<<< HEAD
    ExpectedGoals,
    PostShotExpectedGoals,
=======
    Position,
>>>>>>> 923fca26
)
from kloppy.exceptions import DeserializationError
from kloppy.infra.serializers.event.statsbomb.helpers import (
    parse_str_ts,
    get_team_by_id,
    get_period_by_id,
    parse_coordinates,
)


class Version(NamedTuple):
    """StatsBomb data version.

    StatsBomb maintains two levels of accuracy for coordinates in their data.
    This level can differ between Shot events and all other events.


    Attributes:
        shot_fidelity_version: The level of accuracy for Shot events and
            events paired with Shot events (these are Goal Keeper events, Block
            events, Duel events and Freeze Frame objects).
            - In V1, the x-coordinates, y-coordinates and, where appropriate,
              z-coordinates are detailed to a yard with the exception of the
              y-coordinates and z-coordinates in the goal frame of the end
              locations of Shot events.
            - In V2, the x-coordinates, y-coordinates and, where appropriate,
              z-coordinates are detailed to a tenth of a yard.
        xy_fidelity_version: The level of accuracy for all other events.
            - In V1, the x-coordinates and y-coordinates of all the locations
              associated with events are detailed to a yard.
            - In V2, the x-coordinates and y-coordinates of all the locations
              associated with events are detailed to a tenth of a yard.
    """

    shot_fidelity_version: int
    xy_fidelity_version: int


FORMATIONS = {
    3142: FormationType.THREE_ONE_FOUR_TWO,
    312112: FormationType.THREE_ONE_TWO_ONE_ONE_TWO,
    31222: FormationType.THREE_ONE_TWO_TWO_TWO,
    32122: FormationType.THREE_TWO_ONE_TWO_TWO,
    32212: FormationType.THREE_TWO_TWO_ONE_TWO,
    32221: FormationType.THREE_TWO_TWO_TWO_ONE,
    3232: FormationType.THREE_TWO_THREE_TWO,
    3322: FormationType.THREE_THREE_TWO_TWO,
    3412: FormationType.THREE_FOUR_ONE_TWO,
    3421: FormationType.THREE_FOUR_TWO_ONE,
    343: FormationType.THREE_FOUR_THREE,
    3511: FormationType.THREE_FIVE_ONE_ONE,
    352: FormationType.THREE_FIVE_TWO,
    41131: FormationType.FOUR_ONE_ONE_THREE_ONE,
    41212: FormationType.FOUR_ONE_TWO_ONE_TWO,
    41221: FormationType.FOUR_ONE_TWO_TWO_ONE,
    4132: FormationType.FOUR_ONE_THREE_TWO,
    4141: FormationType.FOUR_ONE_FOUR_ONE,
    42121: FormationType.FOUR_TWO_ONE_TWO_ONE,
    4213: FormationType.FOUR_TWO_ONE_THREE,
    42211: FormationType.FOUR_TWO_TWO_ONE_ONE,
    4222: FormationType.FOUR_TWO_TWO_TWO,
    4231: FormationType.FOUR_TWO_THREE_ONE,
    4312: FormationType.FOUR_THREE_ONE_TWO,
    4321: FormationType.FOUR_THREE_TWO_ONE,
    433: FormationType.FOUR_THREE_THREE,
    4411: FormationType.FOUR_FOUR_ONE_ONE,
    442: FormationType.FOUR_FOUR_TWO,
    451: FormationType.FOUR_FIVE_ONE,
    5221: FormationType.FIVE_TWO_TWO_ONE,
    532: FormationType.FIVE_THREE_TWO,
    541: FormationType.FIVE_FOUR_ONE,
}


class TypesEnumMeta(EnumMeta):
    def __call__(cls, value, *args, **kw):
        if isinstance(value, dict):
            if value["id"] not in cls._value2member_map_:
                raise DeserializationError(
                    "Unknown StatsBomb {}: {}/{}".format(
                        (
                            cls.__qualname__.replace("_", " ")
                            .replace(".", " ")
                            .title()
                        ),
                        value["id"],
                        value["name"],
                    )
                )
            value = cls(value["id"])
        elif value not in cls._value2member_map_:
            raise DeserializationError(
                "Unknown StatsBomb {}: {}".format(
                    (
                        cls.__qualname__.replace("_", " ")
                        .replace(".", " ")
                        .title()
                    ),
                    value,
                )
            )
        return super().__call__(value, *args, **kw)


class EVENT_TYPE(Enum, metaclass=TypesEnumMeta):
    """The list of event types that compose all of StatsBomb data."""

    FIFTY_FIFTY = 33
    BAD_BEHAVIOUR = 24
    BALL_RECEIPT = 42
    BALL_RECOVERY = 2
    BLOCK = 6
    CAMERA_ON = 5
    CAMERA_OFF = 29
    CARRY = 43
    CLEARANCE = 9
    DISPOSSESSED = 3
    DRIBBLE = 14
    DRIBBLED_PAST = 39
    DUEL = 4
    ERROR = 37
    FOUL_COMMITTED = 22
    FOUL_WON = 21
    GOALKEEPER = 23
    HALF_END = 34
    HALF_START = 18
    INJURY_STOPPAGE = 40
    INTERCEPTION = 10
    MISCONTROL = 38
    OFFSIDE = 8
    OWN_GOAL_AGAINST = 20
    OWN_GOAL_FOR = 25
    PASS = 30
    PLAYER_OFF = 27
    PLAYER_ON = 26
    PRESSURE = 17
    REFEREE_BALL_DROP = 41
    SHIELD = 28
    SHOT = 16
    STARTING_XI = 35
    SUBSTITUTION = 19
    TACTICAL_SHIFT = 36


class BODYPART(Enum, metaclass=TypesEnumMeta):
    """The list of body parts used in StatsBomb data."""

    BOTH_HANDS = 35
    CHEST = 36
    HEAD = 37
    LEFT_FOOT = 38
    LEFT_HAND = 39
    RIGHT_FOOT = 40
    RIGHT_HAND = 41
    DROP_KICK = 68
    KEEPER_ARM = 69
    OTHER = 70
    NO_TOUCH = 106


class EVENT:
    """Base class for StatsBomb events.

    This class is used to deserialize StatsBomb events into kloppy events.
    This default implementation is used for all events that do not have a
    specific implementation. They are deserialized into a generic event.

    Args:
        raw_event: The raw JSON event.
        data_version: The version of the StatsBomb data.
    """

    def __init__(self, raw_event: Dict):
        self.raw_event = raw_event

    def set_version(self, data_version: Version):
        self.fidelity_version = data_version.xy_fidelity_version
        return self

    def set_refs(self, periods, teams, events):
        self.period = get_period_by_id(self.raw_event["period"], periods)
        self.team = get_team_by_id(self.raw_event["team"]["id"], teams)
        self.possession_team = get_team_by_id(
            self.raw_event["possession_team"]["id"], teams
        )
        self.player = (
            self.team.get_player_by_id(self.raw_event["player"]["id"])
            if "player" in self.raw_event
            else None
        )
        self.related_events = [
            events.get(event_id)
            for event_id in self.raw_event.get("related_events", [])
        ]
        return self

    def deserialize(self, event_factory: EventFactory) -> List[Event]:
        """Deserialize the event.

        Args:
            event_factory: The event factory to use to build the event.
            periods: The periods in the match.
            teams: The teams in the match.
            events: All events in the match.
            data_version: The x/y and shot fidelity versions of the data.

        Returns:
            A list of kloppy events.
        """
        generic_event_kwargs = self._parse_generic_kwargs()
        return (
            self._create_aerial_won_event(
                event_factory, **generic_event_kwargs
            )
            + self._create_events(event_factory, **generic_event_kwargs)
            + self._create_ball_out_event(
                event_factory, **generic_event_kwargs
            )
        )

    def _parse_generic_kwargs(self) -> Dict:
        return {
            "period": self.period,
            "timestamp": parse_str_ts(self.raw_event["timestamp"]),
            "ball_owning_team": self.possession_team,
            "ball_state": BallState.ALIVE,
            "event_id": self.raw_event["id"],
            "team": self.team,
            "player": self.player,
            "coordinates": (
                parse_coordinates(
                    self.raw_event["location"],
                    self.fidelity_version,
                )
                if "location" in self.raw_event
                else None
            ),
            "related_event_ids": self.raw_event.get("related_events", []),
            "raw_event": self.raw_event,
        }

    def _create_aerial_won_event(
        self, event_factory: EventFactory, **generic_event_kwargs
    ) -> List[Event]:
        """Add possible aerial won - Applicable to multiple event types"""
        for type_name in ["shot", "clearance", "miscontrol", "pass"]:
            if (
                type_name in self.raw_event
                and "aerial_won" in self.raw_event[type_name]
            ):
                generic_event_kwargs[
                    "event_id"
                ] = f"duel-{generic_event_kwargs['event_id']}"
                duel_qualifiers = [
                    DuelQualifier(value=DuelType.LOOSE_BALL),
                    DuelQualifier(value=DuelType.AERIAL),
                ]
                duel_event = event_factory.build_duel(
                    result=DuelResult.WON,
                    qualifiers=duel_qualifiers,
                    **generic_event_kwargs,
                )
                return [duel_event]
        return []

    def _create_ball_out_event(
        self, event_factory: EventFactory, **generic_event_kwargs
    ) -> List[Event]:
        if self.raw_event.get("out", False):
            generic_event_kwargs[
                "event_id"
            ] = f"out-{generic_event_kwargs['event_id']}"
            generic_event_kwargs["ball_state"] = BallState.DEAD
            ball_out_event = event_factory.build_ball_out(
                result=None,
                qualifiers=None,
                **generic_event_kwargs,
            )
            return [ball_out_event]
        return []

    def _create_events(
        self, event_factory: EventFactory, **generic_event_kwargs
    ) -> List[Event]:
        generic_event = event_factory.build_generic(
            result=None,
            qualifiers=None,
            event_name=self.raw_event["type"]["name"],
            **generic_event_kwargs,
        )
        return [generic_event]


class PASS(EVENT):
    """StatsBomb 30/Pass event."""

    class TYPE(Enum, metaclass=TypesEnumMeta):
        ONE_TOUCH_INTERCEPTION = 64
        RECOVERY = 66
        CORNER_KICK = 61
        FREE_KICK = 62
        GOAL_KICK = 63
        KICK_OFF = 65
        THROW_IN = 67

    class OUTCOME(Enum, metaclass=TypesEnumMeta):
        COMPLETE = 8
        INCOMPLETE = 9
        INJURY_CLEARANCE = 74
        OUT = 75
        OFFSIDE = 76
        UNKNOWN = 77

    class HEIGHT(Enum, metaclass=TypesEnumMeta):
        GROUND = 1
        LOW = 2
        HIGH = 3

    class TECHNIQUE(Enum, metaclass=TypesEnumMeta):
        THROUGH_BALL = 108
        INSWINGING = 104
        OUTSWINGING = 105
        STRAIGHT = 107

    def _create_events(
        self, event_factory: EventFactory, **generic_event_kwargs
    ) -> List[Event]:
        team = generic_event_kwargs["team"]
        timestamp = generic_event_kwargs["timestamp"]
        pass_dict = self.raw_event["pass"]

        result = None
        receiver_player = None
        receiver_coordinates = parse_coordinates(
            pass_dict["end_location"],
            self.fidelity_version,
        )
        receive_timestamp = timestamp + timedelta(
            seconds=self.raw_event.get("duration", 0.0)
        )

        if "outcome" in pass_dict:
            outcome_id = pass_dict["outcome"]["id"]
            outcome_mapping = {
                PASS.OUTCOME.OUT: PassResult.OUT,
                PASS.OUTCOME.INCOMPLETE: PassResult.INCOMPLETE,
                PASS.OUTCOME.OFFSIDE: PassResult.OFFSIDE,
                PASS.OUTCOME.INJURY_CLEARANCE: PassResult.OUT,
                PASS.OUTCOME.UNKNOWN: None,
            }
            result = outcome_mapping.get(PASS.OUTCOME(outcome_id))
        else:
            result = PassResult.COMPLETE
            receiver_player = team.get_player_by_id(
                pass_dict["recipient"]["id"]
            )

        qualifiers = (
            _get_pass_qualifiers(pass_dict)
            + _get_set_piece_qualifiers(EVENT_TYPE.PASS, pass_dict)
            + _get_body_part_qualifiers(pass_dict)
        )

        pass_event = event_factory.build_pass(
            result=result,
            receive_timestamp=receive_timestamp,
            receiver_coordinates=receiver_coordinates,
            receiver_player=receiver_player,
            qualifiers=qualifiers,
            **generic_event_kwargs,
        )

        # if pass is an interception, insert interception prior to pass event
        if "type" in pass_dict:
            generic_event_kwargs[
                "event_id"
            ] = f"interception-{generic_event_kwargs['event_id']}"
            type_id = PASS.TYPE(pass_dict["type"]["id"])
            if type_id == PASS.TYPE.ONE_TOUCH_INTERCEPTION:
                interception_event = event_factory.build_interception(
                    **generic_event_kwargs,
                    result=InterceptionResult.SUCCESS,
                    qualifiers=None,
                )
                return [interception_event, pass_event]

        return [pass_event]

    def _create_ball_out_event(
        self, event_factory: EventFactory, **generic_event_kwargs
    ) -> List[Event]:
        pass_dict = self.raw_event["pass"]
        if (
            self.raw_event.get("out", False)
            or "outcome" in pass_dict
            and PASS.OUTCOME(pass_dict["outcome"]) == PASS.OUTCOME.OUT
        ):
            generic_event_kwargs[
                "event_id"
            ] = f"out-{generic_event_kwargs['event_id']}"
            generic_event_kwargs["ball_state"] = BallState.DEAD
            generic_event_kwargs["coordinates"] = parse_coordinates(
                pass_dict["end_location"],
                self.fidelity_version,
            )

            ball_out_event = event_factory.build_ball_out(
                result=None,
                qualifiers=None,
                **generic_event_kwargs,
            )
            return [ball_out_event]
        return []


class SHOT(EVENT):
    """StatsBomb 16/Shot event."""

    class TYPE(Enum, metaclass=TypesEnumMeta):
        OPEN_PLAY = 87
        FREE_KICK = 62
        KICK_OFF = 65
        CORNER_KICK = 61
        PENALTY = 88

    class OUTCOME(Enum, metaclass=TypesEnumMeta):
        BLOCKED = 96
        GOAL = 97
        OFF_TARGET = 98
        POST = 99
        SAVED = 100
        OFF_WAYWARD = 101
        SAVED_OFF_TARGET = 115
        SAVED_TO_POST = 116

    def set_version(self, data_version: Version):
        self.fidelity_version = data_version.shot_fidelity_version
        return self

    def _create_events(
        self, event_factory: EventFactory, **generic_event_kwargs
    ) -> List[Event]:
        shot_dict = self.raw_event["shot"]

        outcome_id = SHOT.OUTCOME(shot_dict["outcome"]["id"])

        outcome_mapping = {
            SHOT.OUTCOME.OFF_TARGET: ShotResult.OFF_TARGET,
            SHOT.OUTCOME.SAVED: ShotResult.SAVED,
            SHOT.OUTCOME.SAVED_OFF_TARGET: ShotResult.SAVED,
            SHOT.OUTCOME.SAVED_TO_POST: ShotResult.SAVED,
            SHOT.OUTCOME.POST: ShotResult.POST,
            SHOT.OUTCOME.OFF_WAYWARD: ShotResult.OFF_TARGET,
            SHOT.OUTCOME.BLOCKED: ShotResult.BLOCKED,
            SHOT.OUTCOME.GOAL: ShotResult.GOAL,
        }

        result = outcome_mapping.get(outcome_id)

        if result is None:
            raise DeserializationError(f"Unknown shot outcome: {outcome_id}")

        qualifiers = _get_set_piece_qualifiers(
            EVENT_TYPE.SHOT, shot_dict
        ) + _get_body_part_qualifiers(shot_dict)
        shot_statistics = []

        for statistic_cls, prop_name in {
            ExpectedGoals: "statsbomb_xg",
            PostShotExpectedGoals: "shot_execution_xg",
        }.items():
            value = shot_dict.get(prop_name, None)
            if value:
                shot_statistics.append(statistic_cls(value=value))

        shot_event = event_factory.build_shot(
            result=result,
            qualifiers=qualifiers,
            result_coordinates=parse_coordinates(
                shot_dict["end_location"],
                self.fidelity_version,
            ),
            statistics=shot_statistics,
            **generic_event_kwargs,
        )

        return [shot_event]

    def _create_ball_out_event(
        self, event_factory: EventFactory, **generic_event_kwargs
    ) -> List[Event]:
        shot_dict = self.raw_event["shot"]
        if (
            self.raw_event.get("out", False)
            or "outcome" in shot_dict
            and SHOT.OUTCOME(shot_dict["outcome"]) == SHOT.OUTCOME.OFF_TARGET
        ):
            generic_event_kwargs[
                "event_id"
            ] = f"out-{generic_event_kwargs['event_id']}"
            generic_event_kwargs["ball_state"] = BallState.DEAD
            generic_event_kwargs["coordinates"] = parse_coordinates(
                shot_dict["end_location"],
                self.fidelity_version,
            )

            ball_out_event = event_factory.build_ball_out(
                result=None,
                qualifiers=None,
                **generic_event_kwargs,
            )
            return [ball_out_event]
        return []


class INTERCEPTION(EVENT):
    """StatsBomb 10/Interception event."""

    class OUTCOME(Enum, metaclass=TypesEnumMeta):
        LOST = 1
        WON = 4
        LOST_IN_PLAY = 13
        LOST_OUT = 14
        SUCCESS = 15
        SUCCESS_IN_PLAY = 16
        SUCCESS_OUT = 17

    def _create_events(
        self, event_factory: EventFactory, **generic_event_kwargs
    ) -> List[Event]:
        interception_dict = self.raw_event.get("interception", {})

        outcome = interception_dict.get("outcome", {})
        outcome_id = INTERCEPTION.OUTCOME(outcome)
        if outcome_id in [
            INTERCEPTION.OUTCOME.LOST_OUT,
            INTERCEPTION.OUTCOME.SUCCESS_OUT,
        ]:
            result = InterceptionResult.OUT
        elif outcome_id in [
            INTERCEPTION.OUTCOME.WON,
            INTERCEPTION.OUTCOME.SUCCESS,
            INTERCEPTION.OUTCOME.SUCCESS_IN_PLAY,
        ]:
            result = InterceptionResult.SUCCESS
        elif outcome_id in [
            INTERCEPTION.OUTCOME.LOST,
            INTERCEPTION.OUTCOME.LOST_IN_PLAY,
        ]:
            result = InterceptionResult.LOST
        else:
            raise DeserializationError(
                f"Unknown interception outcome: {outcome.get('name')}({outcome_id})"
            )

        interception_event = event_factory.build_interception(
            result=result,
            qualifiers=None,
            **generic_event_kwargs,
        )

        return [interception_event]

    def _create_ball_out_event(
        self, event_factory: EventFactory, **generic_event_kwargs
    ) -> List[Event]:
        interception_dict = self.raw_event.get("interception", {})
        if (
            self.raw_event.get("out", False)
            or "outcome" in interception_dict
            and INTERCEPTION.OUTCOME(interception_dict["outcome"])
            in [
                INTERCEPTION.OUTCOME.LOST_OUT,
                INTERCEPTION.OUTCOME.SUCCESS_OUT,
            ]
        ):
            generic_event_kwargs[
                "event_id"
            ] = f"out-{generic_event_kwargs['event_id']}"
            generic_event_kwargs["ball_state"] = BallState.DEAD
            ball_out_event = event_factory.build_ball_out(
                result=None,
                qualifiers=None,
                **generic_event_kwargs,
            )
            return [ball_out_event]
        return []


class OWN_GOAL_AGAINST(EVENT):
    """StatsBomb 20/Own goal against event."""

    def _create_events(
        self, event_factory: EventFactory, **generic_event_kwargs
    ) -> List[Event]:
        shot_event = event_factory.build_shot(
            result=ShotResult.OWN_GOAL,
            qualifiers=None,
            **generic_event_kwargs,
        )
        return [shot_event]


class OWN_GOAL_FOR(EVENT):
    """StatsBomb 25/Own goal for event."""

    def _create_events(
        self, event_factory: EventFactory, **generic_event_kwargs
    ) -> List[Event]:
        return []


class CLEARANCE(EVENT):
    """StatsBomb 9/Clearance event."""

    def _create_events(
        self, event_factory: EventFactory, **generic_event_kwargs
    ) -> List[Event]:
        clearance_dict = self.raw_event.get("clearance", {})
        # Old versions of the data (< v1.1) don't define extra attributes for clearances
        qualifiers = _get_body_part_qualifiers(clearance_dict)

        clearance_event = event_factory.build_clearance(
            result=None,
            qualifiers=qualifiers,
            **generic_event_kwargs,
        )

        return [clearance_event]


class MISCONTROL(EVENT):
    """StatsBomb 38/Miscontrol event."""

    def _create_events(
        self, event_factory: EventFactory, **generic_event_kwargs
    ) -> List[Event]:
        miscontrol_event = event_factory.build_miscontrol(
            result=None,
            qualifiers=None,
            **generic_event_kwargs,
        )

        return [miscontrol_event]


class DRIBBLE(EVENT):
    """StatsBomb 14/Dribble event."""

    class OUTCOME(Enum, metaclass=TypesEnumMeta):
        COMPLETE = 8
        INCOMPLETE = 9

    def _create_events(
        self, event_factory: EventFactory, **generic_event_kwargs
    ) -> List[Event]:
        dribble_dict = self.raw_event.get("dribble", {})
        result_mapping = {
            DRIBBLE.OUTCOME.INCOMPLETE: TakeOnResult.INCOMPLETE,
            DRIBBLE.OUTCOME.COMPLETE: TakeOnResult.COMPLETE,
        }

        result = TakeOnResult.COMPLETE
        if "outcome" in dribble_dict:
            outcome_id = DRIBBLE.OUTCOME(dribble_dict["outcome"])
            result = result_mapping[outcome_id]

        if result == TakeOnResult.INCOMPLETE:
            for related_event in self.related_events:
                if isinstance(related_event, DUEL):
                    duel_dict = related_event.raw_event.get("duel", {})
                    if "outcome" in duel_dict and DUEL.OUTCOME(
                        duel_dict["outcome"]
                    ) in [DUEL.OUTCOME.SUCCESS_OUT, DUEL.OUTCOME.LOST_OUT]:
                        result = TakeOnResult.OUT
                        break

        take_on_event = event_factory.build_take_on(
            qualifiers=None,
            result=result,
            **generic_event_kwargs,
        )
        return [take_on_event]


class CARRY(EVENT):
    """StatsBomb 43/Carry event."""

    def _create_events(
        self, event_factory: EventFactory, **generic_event_kwargs
    ) -> List[Event]:
        timestamp = generic_event_kwargs["timestamp"]
        carry_dict = self.raw_event["carry"]
        carry_event = event_factory.build_carry(
            qualifiers=None,
            end_timestamp=timestamp
            + timedelta(seconds=self.raw_event.get("duration", 0)),
            result=CarryResult.COMPLETE,
            end_coordinates=parse_coordinates(
                carry_dict["end_location"],
                self.fidelity_version,
            ),
            **generic_event_kwargs,
        )
        return [carry_event]


class DUEL(EVENT):
    """StatsBomb 4/Duel event."""

    class TYPE(Enum, metaclass=TypesEnumMeta):
        AERIAL_LOST = 10
        TACKLE = 11

    class OUTCOME(Enum, metaclass=TypesEnumMeta):
        # Recorded when DUEL.TYPE is DUEL_TACKLE
        WON = 4
        LOST_IN_PLAY = 13
        LOST_OUT = 14
        SUCCESS = 15
        SUCCESS_IN_PLAY = 16
        SUCCESS_OUT = 17

    def _create_events(
        self, event_factory: EventFactory, **generic_event_kwargs
    ) -> List[Event]:
        duel_dict = self.raw_event.get("duel", {})

        # Get duel qualifiers
        type_id = DUEL.TYPE(duel_dict["type"])
        duel_qualifiers = []
        if type_id == DUEL.TYPE.AERIAL_LOST:
            duel_qualifiers = [
                DuelQualifier(value=DuelType.LOOSE_BALL),
                DuelQualifier(value=DuelType.AERIAL),
            ]
        elif type_id == DUEL.TYPE.TACKLE:
            duel_qualifiers = [DuelQualifier(value=DuelType.GROUND)]

        # Get duel result
        duel_won_outcomes = [
            DUEL.OUTCOME.WON,
            DUEL.OUTCOME.SUCCESS,
            DUEL.OUTCOME.SUCCESS_IN_PLAY,
            DUEL.OUTCOME.SUCCESS_OUT,
        ]
        result = (
            DuelResult.WON
            if type_id != DUEL.TYPE.AERIAL_LOST
            and DUEL.OUTCOME(duel_dict.get("outcome", {})) in duel_won_outcomes
            else DuelResult.LOST
        )

        duel_event = event_factory.build_duel(
            result=result,
            qualifiers=duel_qualifiers,
            **generic_event_kwargs,
        )
        return [duel_event]

    def _create_ball_out_event(
        self, event_factory: EventFactory, **generic_event_kwargs
    ) -> List[Event]:
        duel_dict = self.raw_event.get("duel", {})
        if (
            self.raw_event.get("out", False)
            or "outcome" in duel_dict
            and DUEL.OUTCOME(duel_dict["outcome"])
            in [DUEL.OUTCOME.LOST_OUT, DUEL.OUTCOME.SUCCESS_OUT]
        ):
            generic_event_kwargs[
                "event_id"
            ] = f"out-{generic_event_kwargs['event_id']}"
            generic_event_kwargs["ball_state"] = BallState.DEAD
            ball_out_event = event_factory.build_ball_out(
                result=None,
                qualifiers=None,
                **generic_event_kwargs,
            )
            return [ball_out_event]
        return []


class FIFTY_FIFTY(EVENT):
    """StatsBomb 33/Fifty-Fifty event."""

    class OUTCOME(Enum, metaclass=TypesEnumMeta):
        WON = 4
        LOST = 1
        SUCCESS_TO_TEAM = 3
        SUCCESS_TO_OPPONENT = 2

    def _create_events(
        self, event_factory: EventFactory, **generic_event_kwargs
    ) -> List[Event]:
        duel_dict = self.raw_event.get("50_50", {})

        # Get duel qualifiers
        duel_qualifiers = [
            DuelQualifier(value=DuelType.LOOSE_BALL),
            DuelQualifier(value=DuelType.GROUND),
        ]

        # Get duel result
        duel_won_outcomes = [
            FIFTY_FIFTY.OUTCOME.WON,
            FIFTY_FIFTY.OUTCOME.SUCCESS_TO_TEAM,
        ]
        result = (
            DuelResult.WON
            if FIFTY_FIFTY.OUTCOME(duel_dict.get("outcome", {}))
            in duel_won_outcomes
            else DuelResult.LOST
        )

        duel_event = event_factory.build_duel(
            result=result,
            qualifiers=duel_qualifiers,
            **generic_event_kwargs,
        )
        return [duel_event]


class GOALKEEPER(EVENT):
    """StatsBomb 23/Goalkeeper event."""

    class TYPE(Enum, metaclass=TypesEnumMeta):
        COLLECTED = 25
        GOAL_CONCEDED = 26
        KEEPER_SWEEPER = 27
        PENALTY_CONCEDED = 28
        PENALTY_SAVED = 29
        PUNCH = 30
        PENALTY_SAVED_TO_POST = 109
        SAVE = 31
        SAVED_TO_POST = 110  # A save by the goalkeeper that hits the post
        SHOT_FACED = 32
        SHOT_SAVED = 33
        SHOT_SAVED_OFF_TARGET = 113
        SHOT_SAVED_TO_POST = (
            114  # A shot saved by the goalkeeper that hits the post
        )
        SMOTHER = 34

    class KEEPER_SWEEPER:
        class OUTCOME(Enum, metaclass=TypesEnumMeta):
            CLAIM = 47
            CLEAR = 48
            WON = 4
            SUCCESS = 15

    def _create_events(
        self, event_factory: EventFactory, **generic_event_kwargs
    ) -> List[Event]:
        goalkeeper_dict = self.raw_event["goalkeeper"]
        generic_event_kwargs = self._parse_generic_kwargs()

        # parse body part
        body_part_qualifiers = _get_body_part_qualifiers(goalkeeper_dict)
        hands_used = any(
            q.value
            in [
                BodyPart.LEFT_HAND,
                BodyPart.RIGHT_HAND,
                BodyPart.BOTH_HANDS,
            ]
            for q in body_part_qualifiers
        )
        head_or_foot_used = any(
            q.value
            in [
                BodyPart.LEFT_FOOT,
                BodyPart.RIGHT_FOOT,
                BodyPart.HEAD,
            ]
            for q in body_part_qualifiers
        )
        bodypart_missing = len(body_part_qualifiers) == 0

        # parse action type qualifiers
        save_event_types = [
            GOALKEEPER.TYPE.SHOT_SAVED,
            GOALKEEPER.TYPE.PENALTY_SAVED_TO_POST,
            GOALKEEPER.TYPE.SAVED_TO_POST,
            GOALKEEPER.TYPE.SHOT_SAVED_OFF_TARGET,
            GOALKEEPER.TYPE.SHOT_SAVED_TO_POST,
        ]
        type_id = GOALKEEPER.TYPE(goalkeeper_dict.get("type", {}).get("id"))
        outcome_id = goalkeeper_dict.get("outcome", {}).get("id")
        qualifiers = []
        if type_id in save_event_types:
            qualifiers.append(
                GoalkeeperQualifier(value=GoalkeeperActionType.SAVE)
            )
        elif type_id == GOALKEEPER.TYPE.SMOTHER:
            qualifiers.append(
                GoalkeeperQualifier(value=GoalkeeperActionType.SMOTHER)
            )
        elif type_id == GOALKEEPER.TYPE.PUNCH:
            qualifiers.append(
                GoalkeeperQualifier(value=GoalkeeperActionType.PUNCH)
            )
        elif type_id == GOALKEEPER.TYPE.COLLECTED:
            qualifiers.append(
                GoalkeeperQualifier(value=GoalkeeperActionType.CLAIM)
            )
        elif type_id == GOALKEEPER.TYPE.KEEPER_SWEEPER:
            outcome_id = GOALKEEPER.KEEPER_SWEEPER.OUTCOME(
                goalkeeper_dict.get("outcome", {}).get("id")
            )
            if outcome_id == GOALKEEPER.KEEPER_SWEEPER.OUTCOME.CLAIM:
                # a goalkeeper can only pick up the ball with his hands
                if hands_used or bodypart_missing:
                    qualifiers.append(
                        GoalkeeperQualifier(value=GoalkeeperActionType.PICK_UP)
                    )
                # otherwise it's a recovery
                else:
                    recovery = event_factory.build_recovery(
                        result=None,
                        qualifiers=body_part_qualifiers,
                        **generic_event_kwargs,
                    )
                    return [recovery]
            elif outcome_id in [
                GOALKEEPER.KEEPER_SWEEPER.OUTCOME.CLEAR,
                GOALKEEPER.KEEPER_SWEEPER.OUTCOME.SUCCESS,
            ]:
                # if the goalkeeper uses his foot or head, it's a clearance
                if head_or_foot_used:
                    clearance = event_factory.build_clearance(
                        result=None,
                        qualifiers=body_part_qualifiers,
                        **generic_event_kwargs,
                    )
                    return [clearance]
                # otherwise, it's a save
                else:
                    qualifiers.append(
                        GoalkeeperQualifier(value=GoalkeeperActionType.SAVE)
                    )

        if qualifiers:
            goalkeeper_event = event_factory.build_goalkeeper_event(
                result=None,
                qualifiers=qualifiers + body_part_qualifiers,
                **generic_event_kwargs,
            )
            return [goalkeeper_event]

        generic_event = event_factory.build_generic(
            result=None,
            qualifiers=None,
            event_name=self.raw_event["type"]["name"],
            **generic_event_kwargs,
        )
        return [generic_event]

    def _create_ball_out_event(
        self, event_factory: EventFactory, **generic_event_kwargs
    ) -> List[Event]:
        goalkeeper_dict = self.raw_event["goalkeeper"]
        if (
            self.raw_event.get("out", False)
            or "outcome" in goalkeeper_dict
            and "Out" in goalkeeper_dict["outcome"]["name"]
        ):
            generic_event_kwargs[
                "event_id"
            ] = f"out-{generic_event_kwargs['event_id']}"
            generic_event_kwargs["ball_state"] = BallState.DEAD
            ball_out_event = event_factory.build_ball_out(
                result=None,
                qualifiers=None,
                **generic_event_kwargs,
            )
            return [ball_out_event]
        return []


class SUBSTITUTION(EVENT):
    """StatsBomb 19/Substitution event."""

    def _create_events(
        self, event_factory: EventFactory, **generic_event_kwargs
    ) -> List[Event]:
        team = generic_event_kwargs["team"]
        substitution_dict = self.raw_event["substitution"]

        replacement_player_id = substitution_dict["replacement"]["id"]
        replacement_player = next(
            (
                player
                for player in team.players
                if player.player_id == str(replacement_player_id)
            ),
            None,
        )

        if replacement_player is None:
            raise DeserializationError(
                f"Could not find replacement player {replacement_player_id}"
            )

        substitution_event = event_factory.build_substitution(
            result=None,
            qualifiers=None,
            replacement_player=replacement_player,
            **generic_event_kwargs,
        )
        return [substitution_event]


class BAD_BEHAVIOUR(EVENT):
    """StatsBomb 24/Bad behaviour event."""

    class CARD(Enum, metaclass=TypesEnumMeta):
        FIRST_YELLOW = 7
        SECOND_YELLOW = 6
        RED = 5

    def _create_events(
        self, event_factory: EventFactory, **generic_event_kwargs
    ) -> List[Event]:
        bad_behaviour_dict = self.raw_event.get("bad_behaviour", {})
        card_type = _get_card_type(
            EVENT_TYPE.BAD_BEHAVIOUR, bad_behaviour_dict
        )
        if card_type:
            card_event = event_factory.build_card(
                result=None,
                qualifiers=None,
                card_type=card_type,
                **generic_event_kwargs,
            )
            return [card_event]

        generic_event = event_factory.build_generic(
            result=None,
            qualifiers=None,
            event_name=self.raw_event["type"]["name"],
            **generic_event_kwargs,
        )
        return [generic_event]


class FOUL_COMMITTED(EVENT):
    """StatsBomb 22/Foul committed event."""

    class CARD(Enum, metaclass=TypesEnumMeta):
        FIRST_YELLOW = 7
        SECOND_YELLOW = 6
        RED = 5

    def _create_events(
        self, event_factory: EventFactory, **generic_event_kwargs
    ) -> List[Event]:
        foul_committed_dict = self.raw_event.get("foul_committed", {})
        card_type = _get_card_type(
            EVENT_TYPE.FOUL_COMMITTED, foul_committed_dict
        )
        if card_type:
            foul_committed_event = event_factory.build_foul_committed(
                result=None,
                qualifiers=[CardQualifier(value=card_type)],
                **generic_event_kwargs,
            )
            card_event = event_factory.build_card(
                result=None,
                qualifiers=None,
                card_type=card_type,
                **generic_event_kwargs,
            )
            return [foul_committed_event, card_event]

        foul_committed_event = event_factory.build_foul_committed(
            result=None,
            qualifiers=None,
            **generic_event_kwargs,
        )
        return [foul_committed_event]


class PLAYER_ON(EVENT):
    """StatsBomb 26/Player on event."""

    def _create_events(
        self, event_factory: EventFactory, **generic_event_kwargs
    ) -> List[Event]:
        player_on_event = event_factory.build_player_on(
            result=None,
            qualifiers=None,
            **generic_event_kwargs,
        )
        return [player_on_event]


class PLAYER_OFF(EVENT):
    """StatsBomb 27/Player off event."""

    def _create_events(
        self, event_factory: EventFactory, **generic_event_kwargs
    ) -> List[Event]:
        player_off_event = event_factory.build_player_off(
            result=None,
            qualifiers=None,
            **generic_event_kwargs,
        )
        return [player_off_event]


class BALL_RECOVERY(EVENT):
    """StatsBomb 2/Ball recovery event."""

    def _create_events(
        self, event_factory: EventFactory, **generic_event_kwargs
    ) -> List[Event]:
        recovery_event = event_factory.build_recovery(
            result=None,
            qualifiers=None,
            **generic_event_kwargs,
        )
        return [recovery_event]


class PRESSURE(EVENT):
    """StatsBomb 17/Pressure event."""

    def _create_events(
        self, event_factory: EventFactory, **generic_event_kwargs
    ) -> List[Event]:
        end_timestamp = generic_event_kwargs["timestamp"] + timedelta(
            seconds=self.raw_event.get("duration", 0.0)
        )

        pressure_event = event_factory.build_pressure_event(
            result=None,
            qualifiers=None,
            end_timestamp=end_timestamp,
            **generic_event_kwargs,
        )
        return [pressure_event]


class TACTICAL_SHIFT(EVENT):
    """StatsBomb 36/Tactical shift event."""

    def _create_events(
        self, event_factory: EventFactory, **generic_event_kwargs
    ) -> List[Event]:
        formation = FORMATIONS[self.raw_event["tactics"]["formation"]]
        player_positions = {}
        team = generic_event_kwargs["team"]
        for player in self.raw_event["tactics"]["lineup"]:
            player_positions[
                team.get_player_by_id(player["player"]["id"])
            ] = Position(
                position_id=str(player["position"]["id"]),
                name=player["position"]["name"],
            )

        formation_change_event = event_factory.build_formation_change(
            result=None,
            qualifiers=None,
            formation_type=formation,
            player_positions=player_positions,
            **generic_event_kwargs,
        )
        return [formation_change_event]


def _get_card_type(
    event_type: EVENT_TYPE, event_dict: Dict
) -> Optional[CardType]:
    sb_to_kloppy_card_mappings = {
        FOUL_COMMITTED.CARD.FIRST_YELLOW: CardType.FIRST_YELLOW,
        FOUL_COMMITTED.CARD.SECOND_YELLOW: CardType.SECOND_YELLOW,
        FOUL_COMMITTED.CARD.RED: CardType.RED,
        BAD_BEHAVIOUR.CARD.FIRST_YELLOW: CardType.FIRST_YELLOW,
        BAD_BEHAVIOUR.CARD.SECOND_YELLOW: CardType.SECOND_YELLOW,
        BAD_BEHAVIOUR.CARD.RED: CardType.RED,
    }
    if "card" in event_dict:
        if event_type == EVENT_TYPE.FOUL_COMMITTED:
            card_id = FOUL_COMMITTED.CARD(event_dict["card"])
        elif event_type == EVENT_TYPE.BAD_BEHAVIOUR:
            card_id = BAD_BEHAVIOUR.CARD(event_dict["card"])
        return sb_to_kloppy_card_mappings[card_id]
    return None


def _get_body_part_qualifiers(
    event_dict: Dict,
) -> List[BodyPartQualifier]:
    sb_to_kloppy_body_part_mapping = {
        BODYPART.BOTH_HANDS: BodyPart.BOTH_HANDS,
        BODYPART.CHEST: BodyPart.CHEST,
        BODYPART.HEAD: BodyPart.HEAD,
        BODYPART.LEFT_FOOT: BodyPart.LEFT_FOOT,
        BODYPART.LEFT_HAND: BodyPart.LEFT_HAND,
        BODYPART.RIGHT_FOOT: BodyPart.RIGHT_FOOT,
        BODYPART.RIGHT_HAND: BodyPart.RIGHT_HAND,
        BODYPART.DROP_KICK: BodyPart.DROP_KICK,
        BODYPART.KEEPER_ARM: BodyPart.KEEPER_ARM,
        BODYPART.OTHER: BodyPart.OTHER,
        BODYPART.NO_TOUCH: BodyPart.NO_TOUCH,
    }

    if "body_part" in event_dict:
        body_part_id = BODYPART(event_dict["body_part"])
        if body_part_id in sb_to_kloppy_body_part_mapping:
            body_part = sb_to_kloppy_body_part_mapping[body_part_id]
            return [BodyPartQualifier(value=body_part)]

    return []


def _get_pass_qualifiers(pass_dict: Dict) -> List[PassQualifier]:
    qualifiers = []

    add_qualifier = lambda value: qualifiers.append(PassQualifier(value=value))

    if "cross" in pass_dict:
        add_qualifier(PassType.CROSS)
    if "technique" in pass_dict:
        technique_id = PASS.TECHNIQUE(pass_dict["technique"])
        if technique_id == PASS.TECHNIQUE.THROUGH_BALL:
            add_qualifier(PassType.THROUGH_BALL)
    if "switch" in pass_dict:
        add_qualifier(PassType.SWITCH_OF_PLAY)
    if "height" in pass_dict:
        height_id = PASS.HEIGHT(pass_dict["height"])
        if height_id == PASS.HEIGHT.HIGH:
            add_qualifier(PassType.HIGH_PASS)
    if "length" in pass_dict:
        pass_length = pass_dict["length"]
        if pass_length > 35:  # adopt Opta definition: 32 meters -> 35 yards
            add_qualifier(PassType.LONG_BALL)
    if "body_part" in pass_dict:
        body_part_id = BODYPART(pass_dict["body_part"])
        if body_part_id == BODYPART.HEAD:
            add_qualifier(PassType.HEAD_PASS)
        elif body_part_id == BODYPART.KEEPER_ARM:
            add_qualifier(PassType.HAND_PASS)
    if "shot_assist" in pass_dict:
        add_qualifier(PassType.SHOT_ASSIST)
    if "goal_assist" in pass_dict:
        add_qualifier(PassType.ASSIST)
        add_qualifier(PassType.SHOT_ASSIST)
    return qualifiers


def _get_set_piece_qualifiers(
    event_type: EVENT_TYPE, event_dict: Dict
) -> List[SetPieceQualifier]:
    sb_to_kloppy_set_piece_mapping = {
        PASS.TYPE.CORNER_KICK: SetPieceType.CORNER_KICK,
        SHOT.TYPE.CORNER_KICK: SetPieceType.CORNER_KICK,
        PASS.TYPE.FREE_KICK: SetPieceType.FREE_KICK,
        SHOT.TYPE.FREE_KICK: SetPieceType.FREE_KICK,
        SHOT.TYPE.PENALTY: SetPieceType.PENALTY,
        PASS.TYPE.THROW_IN: SetPieceType.THROW_IN,
        PASS.TYPE.KICK_OFF: SetPieceType.KICK_OFF,
        SHOT.TYPE.KICK_OFF: SetPieceType.KICK_OFF,
        PASS.TYPE.GOAL_KICK: SetPieceType.GOAL_KICK,
    }

    if "type" in event_dict:
        type_id = None
        if event_type == EVENT_TYPE.PASS:
            type_id = PASS.TYPE(event_dict["type"]["id"])
        elif event_type == EVENT_TYPE.SHOT:
            type_id = SHOT.TYPE(event_dict["type"]["id"])
        if type_id in sb_to_kloppy_set_piece_mapping:
            set_piece_type = sb_to_kloppy_set_piece_mapping[type_id]
            return [SetPieceQualifier(value=set_piece_type)]

    return []


def event_decoder(raw_event: Dict) -> Union[EVENT, Dict]:
    type_to_event = {
        EVENT_TYPE.PASS: PASS,
        EVENT_TYPE.SHOT: SHOT,
        EVENT_TYPE.INTERCEPTION: INTERCEPTION,
        EVENT_TYPE.OWN_GOAL_FOR: OWN_GOAL_FOR,
        EVENT_TYPE.OWN_GOAL_AGAINST: OWN_GOAL_AGAINST,
        EVENT_TYPE.CLEARANCE: CLEARANCE,
        EVENT_TYPE.MISCONTROL: MISCONTROL,
        EVENT_TYPE.DRIBBLE: DRIBBLE,
        EVENT_TYPE.CARRY: CARRY,
        EVENT_TYPE.DUEL: DUEL,
        EVENT_TYPE.FIFTY_FIFTY: FIFTY_FIFTY,
        EVENT_TYPE.GOALKEEPER: GOALKEEPER,
        EVENT_TYPE.SUBSTITUTION: SUBSTITUTION,
        EVENT_TYPE.BAD_BEHAVIOUR: BAD_BEHAVIOUR,
        EVENT_TYPE.FOUL_COMMITTED: FOUL_COMMITTED,
        EVENT_TYPE.PLAYER_ON: PLAYER_ON,
        EVENT_TYPE.PLAYER_OFF: PLAYER_OFF,
        EVENT_TYPE.BALL_RECOVERY: BALL_RECOVERY,
        EVENT_TYPE.PRESSURE: PRESSURE,
        EVENT_TYPE.TACTICAL_SHIFT: TACTICAL_SHIFT,
    }
    event_type = EVENT_TYPE(raw_event["type"])
    event_creator = type_to_event.get(event_type, EVENT)
    return event_creator(raw_event)<|MERGE_RESOLUTION|>--- conflicted
+++ resolved
@@ -25,12 +25,9 @@
     ShotResult,
     TakeOnResult,
     FormationType,
-<<<<<<< HEAD
     ExpectedGoals,
     PostShotExpectedGoals,
-=======
     Position,
->>>>>>> 923fca26
 )
 from kloppy.exceptions import DeserializationError
 from kloppy.infra.serializers.event.statsbomb.helpers import (
