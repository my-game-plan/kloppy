from datetime import timedelta
from enum import Enum, EnumMeta
from typing import Dict, List, NamedTuple, Optional, Union

from kloppy.domain import (
    BallState,
    BodyPart,
    BodyPartQualifier,
    CardQualifier,
    CardType,
    CarryResult,
    CounterAttackQualifier,
    DuelQualifier,
    DuelResult,
    DuelType,
    Event,
    EventFactory,
    ExpectedGoals,
    FormationType,
    GoalkeeperActionType,
    GoalkeeperQualifier,
    InterceptionResult,
    PassQualifier,
    PassResult,
    PassType,
    PositionType,
    PostShotExpectedGoals,
    SetPieceQualifier,
    SetPieceType,
    ShotResult,
    TakeOnResult,
)
from kloppy.domain.models.event import UnderPressureQualifier
from kloppy.exceptions import DeserializationError
from kloppy.infra.serializers.event.statsbomb.helpers import (
    get_period_by_id,
    get_team_by_id,
    parse_coordinates,
    parse_obv_values,
    parse_str_ts,
)


class Version(NamedTuple):
    """StatsBomb data version.

    StatsBomb maintains two levels of accuracy for coordinates in their data.
    This level can differ between Shot events and all other events.


    Attributes:
        shot_fidelity_version: The level of accuracy for Shot events and
            events paired with Shot events (these are Goal Keeper events, Block
            events, Duel events and Freeze Frame objects).
            - In V1, the x-coordinates, y-coordinates and, where appropriate,
              z-coordinates are detailed to a yard with the exception of the
              y-coordinates and z-coordinates in the goal frame of the end
              locations of Shot events.
            - In V2, the x-coordinates, y-coordinates and, where appropriate,
              z-coordinates are detailed to a tenth of a yard.
        xy_fidelity_version: The level of accuracy for all other events.
            - In V1, the x-coordinates and y-coordinates of all the locations
              associated with events are detailed to a yard.
            - In V2, the x-coordinates and y-coordinates of all the locations
              associated with events are detailed to a tenth of a yard.
    """

    shot_fidelity_version: int
    xy_fidelity_version: int


FORMATIONS = {
    3142: FormationType.THREE_ONE_FOUR_TWO,
    312112: FormationType.THREE_ONE_TWO_ONE_ONE_TWO,
    31222: FormationType.THREE_ONE_TWO_TWO_TWO,
    32122: FormationType.THREE_TWO_ONE_TWO_TWO,
    32212: FormationType.THREE_TWO_TWO_ONE_TWO,
    32221: FormationType.THREE_TWO_TWO_TWO_ONE,
    3232: FormationType.THREE_TWO_THREE_TWO,
    3322: FormationType.THREE_THREE_TWO_TWO,
    3412: FormationType.THREE_FOUR_ONE_TWO,
    3421: FormationType.THREE_FOUR_TWO_ONE,
    343: FormationType.THREE_FOUR_THREE,
    3511: FormationType.THREE_FIVE_ONE_ONE,
    352: FormationType.THREE_FIVE_TWO,
    41131: FormationType.FOUR_ONE_ONE_THREE_ONE,
    41212: FormationType.FOUR_ONE_TWO_ONE_TWO,
    41221: FormationType.FOUR_ONE_TWO_TWO_ONE,
    4132: FormationType.FOUR_ONE_THREE_TWO,
    4141: FormationType.FOUR_ONE_FOUR_ONE,
    42121: FormationType.FOUR_TWO_ONE_TWO_ONE,
    4213: FormationType.FOUR_TWO_ONE_THREE,
    42211: FormationType.FOUR_TWO_TWO_ONE_ONE,
    4222: FormationType.FOUR_TWO_TWO_TWO,
    4231: FormationType.FOUR_TWO_THREE_ONE,
    4312: FormationType.FOUR_THREE_ONE_TWO,
    4321: FormationType.FOUR_THREE_TWO_ONE,
    433: FormationType.FOUR_THREE_THREE,
    4411: FormationType.FOUR_FOUR_ONE_ONE,
    442: FormationType.FOUR_FOUR_TWO,
    451: FormationType.FOUR_FIVE_ONE,
    5221: FormationType.FIVE_TWO_TWO_ONE,
    532: FormationType.FIVE_THREE_TWO,
    541: FormationType.FIVE_FOUR_ONE,
}

position_types_mapping: Dict[int, PositionType] = {
    1: PositionType.Goalkeeper,  # Provider: Goalkeeper
    2: PositionType.RightBack,  # Provider: Right Back
    3: PositionType.RightCenterBack,  # Provider: Right Center Back
    4: PositionType.CenterBack,  # Provider: Center Back
    5: PositionType.LeftCenterBack,  # Provider: Left Center Back
    6: PositionType.LeftBack,  # Provider: Left Back
    7: PositionType.RightBack,  # Provider: Right Wing Back (mapped to Right Back)
    8: PositionType.LeftBack,  # Provider: Left Wing Back (mapped to Left Back)
    9: PositionType.RightDefensiveMidfield,  # Provider: Right Defensive Midfield
    10: PositionType.CenterDefensiveMidfield,  # Provider: Center Defensive Midfield
    11: PositionType.LeftDefensiveMidfield,  # Provider: Left Defensive Midfield
    12: PositionType.RightMidfield,  # Provider: Right Midfield
    13: PositionType.RightCentralMidfield,  # Provider: Right Center Midfield
    14: PositionType.CenterMidfield,  # Provider: Center Midfield
    15: PositionType.LeftCentralMidfield,  # Provider: Left Center Midfield
    16: PositionType.LeftMidfield,  # Provider: Left Midfield
    17: PositionType.RightWing,  # Provider: Right Wing
    18: PositionType.RightAttackingMidfield,  # Provider: Right Attacking Midfield
    19: PositionType.CenterAttackingMidfield,  # Provider: Center Attacking Midfield
    20: PositionType.LeftAttackingMidfield,  # Provider: Left Attacking Midfield
    21: PositionType.LeftWing,  # Provider: Left Wing
    22: PositionType.RightForward,  # Provider: Right Center Forward (mapped to Right Forward)
    23: PositionType.Striker,  # Provider: Striker
    24: PositionType.LeftForward,  # Provider: Left Center Forward (mapped to Left Forward)
    25: PositionType.Attacker,  # Provider: Secondary Striker (mapped to Attacker)
}


class TypesEnumMeta(EnumMeta):
    def __call__(cls, value, *args, **kw):
        if isinstance(value, dict):
            if value["id"] not in cls._value2member_map_:
                raise DeserializationError(
                    "Unknown StatsBomb {}: {}/{}".format(
                        (
                            cls.__qualname__.replace("_", " ")
                            .replace(".", " ")
                            .title()
                        ),
                        value["id"],
                        value["name"],
                    )
                )
            value = cls(value["id"])
        elif value not in cls._value2member_map_:
            raise DeserializationError(
                "Unknown StatsBomb {}: {}".format(
                    (
                        cls.__qualname__.replace("_", " ")
                        .replace(".", " ")
                        .title()
                    ),
                    value,
                )
            )
        return super().__call__(value, *args, **kw)


class EVENT_TYPE(Enum, metaclass=TypesEnumMeta):
    """The list of event types that compose all of StatsBomb data."""

    FIFTY_FIFTY = 33
    BAD_BEHAVIOUR = 24
    BALL_RECEIPT = 42
    BALL_RECOVERY = 2
    BLOCK = 6
    CAMERA_ON = 5
    CAMERA_OFF = 29
    CARRY = 43
    CLEARANCE = 9
    DISPOSSESSED = 3
    DRIBBLE = 14
    DRIBBLED_PAST = 39
    DUEL = 4
    ERROR = 37
    FOUL_COMMITTED = 22
    FOUL_WON = 21
    GOALKEEPER = 23
    HALF_END = 34
    HALF_START = 18
    INJURY_STOPPAGE = 40
    INTERCEPTION = 10
    MISCONTROL = 38
    OFFSIDE = 8
    OWN_GOAL_AGAINST = 20
    OWN_GOAL_FOR = 25
    PASS = 30
    PLAYER_OFF = 27
    PLAYER_ON = 26
    PRESSURE = 17
    REFEREE_BALL_DROP = 41
    SHIELD = 28
    SHOT = 16
    STARTING_XI = 35
    SUBSTITUTION = 19
    TACTICAL_SHIFT = 36


class BODYPART(Enum, metaclass=TypesEnumMeta):
    """The list of body parts used in StatsBomb data."""

    BOTH_HANDS = 35
    CHEST = 36
    HEAD = 37
    LEFT_FOOT = 38
    LEFT_HAND = 39
    RIGHT_FOOT = 40
    RIGHT_HAND = 41
    DROP_KICK = 68
    KEEPER_ARM = 69
    OTHER = 70
    NO_TOUCH = 106


class PLAY_PATTERN(Enum, metaclass=TypesEnumMeta):
    """The list of play patterns used in StatsBomb data."""

    REGULAR_PLAY = 1
    FROM_CORNER = 2
    FROM_FREE_KICK = 3
    FROM_THROW_IN = 4
    OTHER = 5
    FROM_COUNTER = 6
    FROM_GOAL_KICK = 7
    FROM_KEEPER = 8
    FROM_KICK_OFF = 9


class EVENT:
    """Base class for StatsBomb events.

    This class is used to deserialize StatsBomb events into kloppy events.
    This default implementation is used for all events that do not have a
    specific implementation. They are deserialized into a generic event.

    Args:
        raw_event: The raw JSON event.
        data_version: The version of the StatsBomb data.
    """

    def __init__(self, raw_event: Dict):
        self.raw_event = raw_event

    def set_version(self, data_version: Version):
        self.fidelity_version = data_version.xy_fidelity_version
        return self

    def set_refs(self, periods, teams, events):
        self.period = get_period_by_id(self.raw_event["period"], periods)
        self.team = get_team_by_id(self.raw_event["team"]["id"], teams)
        self.possession_team = get_team_by_id(
            self.raw_event["possession_team"]["id"], teams
        )
        self.player = (
            self.team.get_player_by_id(self.raw_event["player"]["id"])
            if "player" in self.raw_event
            else None
        )
        self.related_events = [
            events.get(event_id)
            for event_id in self.raw_event.get("related_events", [])
        ]
        return self

    def deserialize(self, event_factory: EventFactory) -> List[Event]:
        """Deserialize the event.

        Args:
            event_factory: The event factory to use to build the event.
            periods: The periods in the match.
            teams: The teams in the match.
            events: All events in the match.
            data_version: The x/y and shot fidelity versions of the data.

        Returns:
            A list of kloppy events.
        """
        generic_event_kwargs = self._parse_generic_kwargs()
        aerial_won_events = self._create_aerial_won_event(
            event_factory, **generic_event_kwargs
        )
        base_events = self._create_events(
            event_factory, **generic_event_kwargs
        )
        ball_out_events = self._create_ball_out_event(
            event_factory, **generic_event_kwargs
        )
        under_pressure_events = aerial_won_events + base_events
        for event in under_pressure_events:
            self._add_under_pressure_qualifier(event)
        events = under_pressure_events + ball_out_events
        for event in events:
<<<<<<< HEAD
            self._add_play_pattern_qualifiers(event)

=======
            play_pattern_qualifiers = _get_play_pattern_qualifiers(
                event.raw_event
            )
            if len(play_pattern_qualifiers) > 0:
                event.qualifiers = (
                    event.qualifiers or []
                ) + play_pattern_qualifiers
>>>>>>> 19faf69f
        return events

    def _parse_generic_kwargs(self) -> Dict:
        game_state_value = parse_obv_values(self.raw_event)
        return {
            "period": self.period,
            "timestamp": parse_str_ts(self.raw_event["timestamp"]),
            "ball_owning_team": self.possession_team,
            "ball_state": BallState.ALIVE,
            "event_id": self.raw_event["id"],
            "team": self.team,
            "player": self.player,
            "coordinates": (
                parse_coordinates(
                    self.raw_event["location"],
                    self.fidelity_version,
                )
                if "location" in self.raw_event
                else None
            ),
            "related_event_ids": self.raw_event.get("related_events", []),
            "raw_event": self.raw_event,
            "statistics": [game_state_value] if game_state_value else [],
        }

    def _create_aerial_won_event(
        self, event_factory: EventFactory, **generic_event_kwargs
    ) -> List[Event]:
        """Add possible aerial won - Applicable to multiple event types"""
        for type_name in ["shot", "clearance", "miscontrol", "pass"]:
            if (
                type_name in self.raw_event
                and "aerial_won" in self.raw_event[type_name]
            ):
                generic_event_kwargs[
                    "event_id"
                ] = f"duel-{generic_event_kwargs['event_id']}"
                duel_qualifiers = [
                    DuelQualifier(value=DuelType.LOOSE_BALL),
                    DuelQualifier(value=DuelType.AERIAL),
                ]
                duel_event = event_factory.build_duel(
                    result=DuelResult.WON,
                    qualifiers=duel_qualifiers,
                    **generic_event_kwargs,
                )
                return [duel_event]
        return []

    def _create_ball_out_event(
        self, event_factory: EventFactory, **generic_event_kwargs
    ) -> List[Event]:
        if self.raw_event.get("out", False):
            generic_event_kwargs[
                "event_id"
            ] = f"out-{generic_event_kwargs['event_id']}"
            generic_event_kwargs["ball_state"] = BallState.DEAD
            ball_out_event = event_factory.build_ball_out(
                result=None,
                qualifiers=None,
                **generic_event_kwargs,
            )
            return [ball_out_event]
        return []

    def _add_under_pressure_qualifier(self, event: Event) -> Event:
        if ("under_pressure" in self.raw_event) and (
            self.raw_event["under_pressure"]
        ):
            if event.qualifiers:
                event.qualifiers.append(UnderPressureQualifier(True))
            else:
                event.qualifiers = [UnderPressureQualifier(True)]

        return event

    def _create_events(
        self, event_factory: EventFactory, **generic_event_kwargs
    ) -> List[Event]:
        generic_event = event_factory.build_generic(
            result=None,
            qualifiers=None,
            event_name=self.raw_event["type"]["name"],
            **generic_event_kwargs,
        )
        return [generic_event]


class PASS(EVENT):
    """StatsBomb 30/Pass event."""

    class TYPE(Enum, metaclass=TypesEnumMeta):
        ONE_TOUCH_INTERCEPTION = 64
        RECOVERY = 66
        CORNER_KICK = 61
        FREE_KICK = 62
        GOAL_KICK = 63
        KICK_OFF = 65
        THROW_IN = 67

    class OUTCOME(Enum, metaclass=TypesEnumMeta):
        COMPLETE = 8
        INCOMPLETE = 9
        INJURY_CLEARANCE = 74
        OUT = 75
        OFFSIDE = 76
        UNKNOWN = 77

    class HEIGHT(Enum, metaclass=TypesEnumMeta):
        GROUND = 1
        LOW = 2
        HIGH = 3

    class TECHNIQUE(Enum, metaclass=TypesEnumMeta):
        THROUGH_BALL = 108
        INSWINGING = 104
        OUTSWINGING = 105
        STRAIGHT = 107

    def _create_events(
        self, event_factory: EventFactory, **generic_event_kwargs
    ) -> List[Event]:
        team = generic_event_kwargs["team"]
        timestamp = generic_event_kwargs["timestamp"]
        pass_dict = self.raw_event["pass"]

        result = None
        receiver_player = None
        receiver_coordinates = parse_coordinates(
            pass_dict["end_location"],
            self.fidelity_version,
        )
        receive_timestamp = timestamp + timedelta(
            seconds=self.raw_event.get("duration", 0.0)
        )

        if "outcome" in pass_dict:
            outcome_id = pass_dict["outcome"]["id"]
            outcome_mapping = {
                PASS.OUTCOME.OUT: PassResult.OUT,
                PASS.OUTCOME.INCOMPLETE: PassResult.INCOMPLETE,
                PASS.OUTCOME.OFFSIDE: PassResult.OFFSIDE,
                PASS.OUTCOME.INJURY_CLEARANCE: PassResult.OUT,
                PASS.OUTCOME.UNKNOWN: None,
            }
            result = outcome_mapping.get(PASS.OUTCOME(outcome_id))
        else:
            result = PassResult.COMPLETE
            receiver_player = team.get_player_by_id(
                pass_dict["recipient"]["id"]
            )

        qualifiers = (
            _get_pass_qualifiers(pass_dict)
            + _get_set_piece_qualifiers(EVENT_TYPE.PASS, pass_dict)
            + _get_body_part_qualifiers(pass_dict)
        )

        pass_event = event_factory.build_pass(
            result=result,
            receive_timestamp=receive_timestamp,
            receiver_coordinates=receiver_coordinates,
            receiver_player=receiver_player,
            qualifiers=qualifiers,
            **generic_event_kwargs,
        )

        # if pass is an interception, insert interception prior to pass event
        if "type" in pass_dict:
            generic_event_kwargs[
                "event_id"
            ] = f"interception-{generic_event_kwargs['event_id']}"
            type_id = PASS.TYPE(pass_dict["type"]["id"])
            if type_id == PASS.TYPE.ONE_TOUCH_INTERCEPTION:
                interception_event = event_factory.build_interception(
                    **generic_event_kwargs,
                    result=InterceptionResult.SUCCESS,
                    qualifiers=None,
                )
                return [interception_event, pass_event]

        return [pass_event]

    def _create_ball_out_event(
        self, event_factory: EventFactory, **generic_event_kwargs
    ) -> List[Event]:
        pass_dict = self.raw_event["pass"]
        if (
            self.raw_event.get("out", False)
            or "outcome" in pass_dict
            and PASS.OUTCOME(pass_dict["outcome"]) == PASS.OUTCOME.OUT
        ):
            # If there is a related (failed) ball receipt event recorded for
            # the pass, we create the ball out event from that event.
            if any(
                isinstance(related_event, BALL_RECEIPT)
                for related_event in self.related_events
            ):
                return []
            generic_event_kwargs[
                "event_id"
            ] = f"out-{generic_event_kwargs['event_id']}"
            generic_event_kwargs["ball_state"] = BallState.DEAD
            generic_event_kwargs["coordinates"] = parse_coordinates(
                pass_dict["end_location"],
                self.fidelity_version,
            )

            ball_out_event = event_factory.build_ball_out(
                result=None,
                qualifiers=None,
                **generic_event_kwargs,
            )
            return [ball_out_event]
        return []


class BALL_RECEIPT(EVENT):
    """StatsBomb 42/Ball Receipt* event."""

    def _create_ball_out_event(
        self, event_factory: EventFactory, **generic_event_kwargs
    ) -> List[Event]:
        for related_event in self.related_events:
            if isinstance(related_event, PASS):
                pass_dict = related_event.raw_event.get("pass", {})
                if (
                    related_event.raw_event.get("out", False)
                    or "outcome" in pass_dict
                    and PASS.OUTCOME(pass_dict["outcome"]) == PASS.OUTCOME.OUT
                ):
                    generic_event_kwargs[
                        "event_id"
                    ] = f"out-{generic_event_kwargs['event_id']}"
                    generic_event_kwargs["ball_state"] = BallState.DEAD
                    generic_event_kwargs["coordinates"] = parse_coordinates(
                        pass_dict["end_location"],
                        self.fidelity_version,
                    )
                    generic_event_kwargs["raw_event"] = related_event.raw_event

                    ball_out_event = event_factory.build_ball_out(
                        result=None,
                        qualifiers=None,
                        **generic_event_kwargs,
                    )
                    return [ball_out_event]
                return []
        return []


class SHOT(EVENT):
    """StatsBomb 16/Shot event."""

    class TYPE(Enum, metaclass=TypesEnumMeta):
        OPEN_PLAY = 87
        FREE_KICK = 62
        KICK_OFF = 65
        CORNER_KICK = 61
        PENALTY = 88

    class OUTCOME(Enum, metaclass=TypesEnumMeta):
        BLOCKED = 96
        GOAL = 97
        OFF_TARGET = 98
        POST = 99
        SAVED = 100
        OFF_WAYWARD = 101
        SAVED_OFF_TARGET = 115
        SAVED_TO_POST = 116

    def set_version(self, data_version: Version):
        self.fidelity_version = data_version.shot_fidelity_version
        return self

    def _create_events(
        self, event_factory: EventFactory, **generic_event_kwargs
    ) -> List[Event]:
        shot_dict = self.raw_event["shot"]

        outcome_id = SHOT.OUTCOME(shot_dict["outcome"]["id"])

        outcome_mapping = {
            SHOT.OUTCOME.OFF_TARGET: ShotResult.OFF_TARGET,
            SHOT.OUTCOME.SAVED: ShotResult.SAVED,
            SHOT.OUTCOME.SAVED_OFF_TARGET: ShotResult.SAVED,
            SHOT.OUTCOME.SAVED_TO_POST: ShotResult.SAVED,
            SHOT.OUTCOME.POST: ShotResult.POST,
            SHOT.OUTCOME.OFF_WAYWARD: ShotResult.OFF_TARGET,
            SHOT.OUTCOME.BLOCKED: ShotResult.BLOCKED,
            SHOT.OUTCOME.GOAL: ShotResult.GOAL,
        }

        result = outcome_mapping.get(outcome_id)

        if result is None:
            raise DeserializationError(f"Unknown shot outcome: {outcome_id}")

        qualifiers = _get_set_piece_qualifiers(
            EVENT_TYPE.SHOT, shot_dict
        ) + _get_body_part_qualifiers(shot_dict)

        for statistic_cls, prop_name in {
            ExpectedGoals: "statsbomb_xg",
            PostShotExpectedGoals: "shot_execution_xg",
        }.items():
            value = shot_dict.get(prop_name, None)
            if value is not None:
                generic_event_kwargs["statistics"].append(
                    statistic_cls(value=value)
                )

        shot_event = event_factory.build_shot(
            result=result,
            qualifiers=qualifiers,
            result_coordinates=parse_coordinates(
                shot_dict["end_location"],
                self.fidelity_version,
            ),
            **generic_event_kwargs,
        )

        return [shot_event]

    def _create_ball_out_event(
        self, event_factory: EventFactory, **generic_event_kwargs
    ) -> List[Event]:
        shot_dict = self.raw_event["shot"]
        if (
            self.raw_event.get("out", False)
            or "outcome" in shot_dict
            and SHOT.OUTCOME(shot_dict["outcome"]) == SHOT.OUTCOME.OFF_TARGET
        ):
            # If there is a related goalkeeper event recorded for
            # the shot, we create the ball out event from that event.
            if any(
                isinstance(related_event, GOALKEEPER)
                for related_event in self.related_events
            ):
                return []
            generic_event_kwargs[
                "event_id"
            ] = f"out-{generic_event_kwargs['event_id']}"
            generic_event_kwargs["ball_state"] = BallState.DEAD
            generic_event_kwargs["coordinates"] = parse_coordinates(
                shot_dict["end_location"],
                self.fidelity_version,
            )

            ball_out_event = event_factory.build_ball_out(
                result=None,
                qualifiers=None,
                **generic_event_kwargs,
            )
            return [ball_out_event]
        return []


class INTERCEPTION(EVENT):
    """StatsBomb 10/Interception event."""

    class OUTCOME(Enum, metaclass=TypesEnumMeta):
        LOST = 1
        WON = 4
        LOST_IN_PLAY = 13
        LOST_OUT = 14
        SUCCESS = 15
        SUCCESS_IN_PLAY = 16
        SUCCESS_OUT = 17

    def _create_events(
        self, event_factory: EventFactory, **generic_event_kwargs
    ) -> List[Event]:
        interception_dict = self.raw_event.get("interception", {})

        outcome = interception_dict.get("outcome", {})
        outcome_id = INTERCEPTION.OUTCOME(outcome)
        if outcome_id in [
            INTERCEPTION.OUTCOME.LOST_OUT,
            INTERCEPTION.OUTCOME.SUCCESS_OUT,
        ]:
            result = InterceptionResult.OUT
        elif outcome_id in [
            INTERCEPTION.OUTCOME.WON,
            INTERCEPTION.OUTCOME.SUCCESS,
            INTERCEPTION.OUTCOME.SUCCESS_IN_PLAY,
        ]:
            result = InterceptionResult.SUCCESS
        elif outcome_id in [
            INTERCEPTION.OUTCOME.LOST,
            INTERCEPTION.OUTCOME.LOST_IN_PLAY,
        ]:
            result = InterceptionResult.LOST
        else:
            raise DeserializationError(
                f"Unknown interception outcome: {outcome.get('name')}({outcome_id})"
            )

        interception_event = event_factory.build_interception(
            result=result,
            qualifiers=None,
            **generic_event_kwargs,
        )

        return [interception_event]

    def _create_ball_out_event(
        self, event_factory: EventFactory, **generic_event_kwargs
    ) -> List[Event]:
        interception_dict = self.raw_event.get("interception", {})
        if (
            self.raw_event.get("out", False)
            or "outcome" in interception_dict
            and INTERCEPTION.OUTCOME(interception_dict["outcome"])
            in [
                INTERCEPTION.OUTCOME.LOST_OUT,
                INTERCEPTION.OUTCOME.SUCCESS_OUT,
            ]
        ):
            generic_event_kwargs[
                "event_id"
            ] = f"out-{generic_event_kwargs['event_id']}"
            generic_event_kwargs["ball_state"] = BallState.DEAD
            ball_out_event = event_factory.build_ball_out(
                result=None,
                qualifiers=None,
                **generic_event_kwargs,
            )
            return [ball_out_event]
        return []


class OWN_GOAL_AGAINST(EVENT):
    """StatsBomb 20/Own goal against event."""

    def _create_events(
        self, event_factory: EventFactory, **generic_event_kwargs
    ) -> List[Event]:
        shot_event = event_factory.build_shot(
            result=ShotResult.OWN_GOAL,
            qualifiers=None,
            **generic_event_kwargs,
        )
        return [shot_event]


class OWN_GOAL_FOR(EVENT):
    """StatsBomb 25/Own goal for event."""

    def _create_events(
        self, event_factory: EventFactory, **generic_event_kwargs
    ) -> List[Event]:
        return []


class CLEARANCE(EVENT):
    """StatsBomb 9/Clearance event."""

    def _create_events(
        self, event_factory: EventFactory, **generic_event_kwargs
    ) -> List[Event]:
        clearance_dict = self.raw_event.get("clearance", {})
        # Old versions of the data (< v1.1) don't define extra attributes for clearances
        qualifiers = _get_body_part_qualifiers(clearance_dict)

        clearance_event = event_factory.build_clearance(
            result=None,
            qualifiers=qualifiers,
            **generic_event_kwargs,
        )

        return [clearance_event]


class MISCONTROL(EVENT):
    """StatsBomb 38/Miscontrol event."""

    def _create_events(
        self, event_factory: EventFactory, **generic_event_kwargs
    ) -> List[Event]:
        miscontrol_event = event_factory.build_miscontrol(
            result=None,
            qualifiers=None,
            **generic_event_kwargs,
        )

        return [miscontrol_event]


class DRIBBLE(EVENT):
    """StatsBomb 14/Dribble event."""

    class OUTCOME(Enum, metaclass=TypesEnumMeta):
        COMPLETE = 8
        INCOMPLETE = 9

    def _create_events(
        self, event_factory: EventFactory, **generic_event_kwargs
    ) -> List[Event]:
        dribble_dict = self.raw_event.get("dribble", {})
        result_mapping = {
            DRIBBLE.OUTCOME.INCOMPLETE: TakeOnResult.INCOMPLETE,
            DRIBBLE.OUTCOME.COMPLETE: TakeOnResult.COMPLETE,
        }

        result = TakeOnResult.COMPLETE
        if "outcome" in dribble_dict:
            outcome_id = DRIBBLE.OUTCOME(dribble_dict["outcome"])
            result = result_mapping[outcome_id]

        if result == TakeOnResult.INCOMPLETE:
            for related_event in self.related_events:
                if isinstance(related_event, DUEL):
                    duel_dict = related_event.raw_event.get("duel", {})
                    if "outcome" in duel_dict and DUEL.OUTCOME(
                        duel_dict["outcome"]
                    ) in [DUEL.OUTCOME.SUCCESS_OUT, DUEL.OUTCOME.LOST_OUT]:
                        result = TakeOnResult.OUT
                        break

        take_on_event = event_factory.build_take_on(
            qualifiers=None,
            result=result,
            **generic_event_kwargs,
        )
        return [take_on_event]


class CARRY(EVENT):
    """StatsBomb 43/Carry event."""

    def _create_events(
        self, event_factory: EventFactory, **generic_event_kwargs
    ) -> List[Event]:
        timestamp = generic_event_kwargs["timestamp"]
        carry_dict = self.raw_event["carry"]
        carry_event = event_factory.build_carry(
            qualifiers=None,
            end_timestamp=timestamp
            + timedelta(seconds=self.raw_event.get("duration", 0)),
            result=CarryResult.COMPLETE,
            end_coordinates=parse_coordinates(
                carry_dict["end_location"],
                self.fidelity_version,
            ),
            **generic_event_kwargs,
        )
        return [carry_event]


class DUEL(EVENT):
    """StatsBomb 4/Duel event."""

    class TYPE(Enum, metaclass=TypesEnumMeta):
        AERIAL_LOST = 10
        TACKLE = 11

    class OUTCOME(Enum, metaclass=TypesEnumMeta):
        # Recorded when DUEL.TYPE is DUEL_TACKLE
        WON = 4
        LOST_IN_PLAY = 13
        LOST_OUT = 14
        SUCCESS = 15
        SUCCESS_IN_PLAY = 16
        SUCCESS_OUT = 17

    def _create_events(
        self, event_factory: EventFactory, **generic_event_kwargs
    ) -> List[Event]:
        duel_dict = self.raw_event.get("duel", {})

        # Get duel qualifiers
        type_id = DUEL.TYPE(duel_dict["type"])
        duel_qualifiers = []
        if type_id == DUEL.TYPE.AERIAL_LOST:
            duel_qualifiers = [
                DuelQualifier(value=DuelType.LOOSE_BALL),
                DuelQualifier(value=DuelType.AERIAL),
            ]
        elif type_id == DUEL.TYPE.TACKLE:
            duel_qualifiers = [DuelQualifier(value=DuelType.GROUND)]

        # Get duel result
        duel_won_outcomes = [
            DUEL.OUTCOME.WON,
            DUEL.OUTCOME.SUCCESS,
            DUEL.OUTCOME.SUCCESS_IN_PLAY,
            DUEL.OUTCOME.SUCCESS_OUT,
        ]
        result = (
            DuelResult.WON
            if type_id != DUEL.TYPE.AERIAL_LOST
            and DUEL.OUTCOME(duel_dict.get("outcome", {})) in duel_won_outcomes
            else DuelResult.LOST
        )

        duel_event = event_factory.build_duel(
            result=result,
            qualifiers=duel_qualifiers,
            **generic_event_kwargs,
        )
        return [duel_event]

    def _create_ball_out_event(
        self, event_factory: EventFactory, **generic_event_kwargs
    ) -> List[Event]:
        duel_dict = self.raw_event.get("duel", {})
        if (
            self.raw_event.get("out", False)
            or "outcome" in duel_dict
            and DUEL.OUTCOME(duel_dict["outcome"])
            in [DUEL.OUTCOME.LOST_OUT, DUEL.OUTCOME.SUCCESS_OUT]
        ):
            generic_event_kwargs[
                "event_id"
            ] = f"out-{generic_event_kwargs['event_id']}"
            generic_event_kwargs["ball_state"] = BallState.DEAD
            ball_out_event = event_factory.build_ball_out(
                result=None,
                qualifiers=None,
                **generic_event_kwargs,
            )
            return [ball_out_event]
        return []


class FIFTY_FIFTY(EVENT):
    """StatsBomb 33/Fifty-Fifty event."""

    class OUTCOME(Enum, metaclass=TypesEnumMeta):
        WON = 4
        LOST = 1
        SUCCESS_TO_TEAM = 3
        SUCCESS_TO_OPPONENT = 2

    def _create_events(
        self, event_factory: EventFactory, **generic_event_kwargs
    ) -> List[Event]:
        duel_dict = self.raw_event.get("50_50", {})

        # Get duel qualifiers
        duel_qualifiers = [
            DuelQualifier(value=DuelType.LOOSE_BALL),
            DuelQualifier(value=DuelType.GROUND),
        ]

        # Get duel result
        duel_won_outcomes = [
            FIFTY_FIFTY.OUTCOME.WON,
            FIFTY_FIFTY.OUTCOME.SUCCESS_TO_TEAM,
        ]
        result = (
            DuelResult.WON
            if FIFTY_FIFTY.OUTCOME(duel_dict.get("outcome", {}))
            in duel_won_outcomes
            else DuelResult.LOST
        )

        duel_event = event_factory.build_duel(
            result=result,
            qualifiers=duel_qualifiers,
            **generic_event_kwargs,
        )
        return [duel_event]


class GOALKEEPER(EVENT):
    """StatsBomb 23/Goalkeeper event."""

    class TYPE(Enum, metaclass=TypesEnumMeta):
        COLLECTED = 25
        GOAL_CONCEDED = 26
        KEEPER_SWEEPER = 27
        PENALTY_CONCEDED = 28
        PENALTY_SAVED = 29
        PUNCH = 30
        PENALTY_SAVED_TO_POST = 109
        SAVE = 31
        SAVED_TO_POST = 110  # A save by the goalkeeper that hits the post
        SHOT_FACED = 32
        SHOT_SAVED = 33
        SHOT_SAVED_OFF_TARGET = 113
        SHOT_SAVED_TO_POST = (
            114  # A shot saved by the goalkeeper that hits the post
        )
        SMOTHER = 34

    class KEEPER_SWEEPER:
        class OUTCOME(Enum, metaclass=TypesEnumMeta):
            CLAIM = 47
            CLEAR = 48
            WON = 4
            SUCCESS = 15

    def _create_events(
        self, event_factory: EventFactory, **generic_event_kwargs
    ) -> List[Event]:
        goalkeeper_dict = self.raw_event["goalkeeper"]
        generic_event_kwargs = self._parse_generic_kwargs()

        # parse body part
        body_part_qualifiers = _get_body_part_qualifiers(goalkeeper_dict)
        hands_used = any(
            q.value
            in [
                BodyPart.LEFT_HAND,
                BodyPart.RIGHT_HAND,
                BodyPart.BOTH_HANDS,
            ]
            for q in body_part_qualifiers
        )
        head_or_foot_used = any(
            q.value
            in [
                BodyPart.LEFT_FOOT,
                BodyPart.RIGHT_FOOT,
                BodyPart.HEAD,
            ]
            for q in body_part_qualifiers
        )
        bodypart_missing = len(body_part_qualifiers) == 0

        # parse action type qualifiers
        save_event_types = [
            GOALKEEPER.TYPE.SHOT_SAVED,
            GOALKEEPER.TYPE.PENALTY_SAVED_TO_POST,
            GOALKEEPER.TYPE.SAVED_TO_POST,
            GOALKEEPER.TYPE.SHOT_SAVED_OFF_TARGET,
            GOALKEEPER.TYPE.SHOT_SAVED_TO_POST,
        ]
        type_id = GOALKEEPER.TYPE(goalkeeper_dict.get("type", {}).get("id"))
        outcome_id = goalkeeper_dict.get("outcome", {}).get("id")
        qualifiers = []
        if type_id in save_event_types:
            qualifiers.append(
                GoalkeeperQualifier(value=GoalkeeperActionType.SAVE)
            )
        elif type_id == GOALKEEPER.TYPE.SMOTHER:
            qualifiers.append(
                GoalkeeperQualifier(value=GoalkeeperActionType.SMOTHER)
            )
        elif type_id == GOALKEEPER.TYPE.PUNCH:
            qualifiers.append(
                GoalkeeperQualifier(value=GoalkeeperActionType.PUNCH)
            )
        elif type_id == GOALKEEPER.TYPE.COLLECTED:
            qualifiers.append(
                GoalkeeperQualifier(value=GoalkeeperActionType.CLAIM)
            )
        elif type_id == GOALKEEPER.TYPE.KEEPER_SWEEPER:
            outcome_id = GOALKEEPER.KEEPER_SWEEPER.OUTCOME(
                goalkeeper_dict.get("outcome", {}).get("id")
            )
            if outcome_id == GOALKEEPER.KEEPER_SWEEPER.OUTCOME.CLAIM:
                # a goalkeeper can only pick up the ball with his hands
                if hands_used or bodypart_missing:
                    qualifiers.append(
                        GoalkeeperQualifier(value=GoalkeeperActionType.PICK_UP)
                    )
                # otherwise it's a recovery
                else:
                    recovery = event_factory.build_recovery(
                        result=None,
                        qualifiers=body_part_qualifiers,
                        **generic_event_kwargs,
                    )
                    return [recovery]
            elif outcome_id in [
                GOALKEEPER.KEEPER_SWEEPER.OUTCOME.CLEAR,
                GOALKEEPER.KEEPER_SWEEPER.OUTCOME.SUCCESS,
            ]:
                # if the goalkeeper uses his foot or head, it's a clearance
                if head_or_foot_used:
                    clearance = event_factory.build_clearance(
                        result=None,
                        qualifiers=body_part_qualifiers,
                        **generic_event_kwargs,
                    )
                    return [clearance]
                # otherwise, it's a save
                else:
                    qualifiers.append(
                        GoalkeeperQualifier(value=GoalkeeperActionType.SAVE)
                    )

        if qualifiers:
            goalkeeper_event = event_factory.build_goalkeeper_event(
                result=None,
                qualifiers=qualifiers + body_part_qualifiers,
                **generic_event_kwargs,
            )
            return [goalkeeper_event]

        generic_event = event_factory.build_generic(
            result=None,
            qualifiers=None,
            event_name=self.raw_event["type"]["name"],
            **generic_event_kwargs,
        )
        return [generic_event]

    def _create_ball_out_event(
        self, event_factory: EventFactory, **generic_event_kwargs
    ) -> List[Event]:
        goalkeeper_dict = self.raw_event["goalkeeper"]
        if (
            self.raw_event.get("out", False)
            or "outcome" in goalkeeper_dict
            and "Out" in goalkeeper_dict["outcome"]["name"]
        ):
            generic_event_kwargs[
                "event_id"
            ] = f"out-{generic_event_kwargs['event_id']}"
            generic_event_kwargs["ball_state"] = BallState.DEAD
            ball_out_event = event_factory.build_ball_out(
                result=None,
                qualifiers=None,
                **generic_event_kwargs,
            )
            return [ball_out_event]
        for related_event in self.related_events:
            if isinstance(related_event, SHOT):
                shot_dict = related_event.raw_event.get("shot", {})
                if (
                    related_event.raw_event.get("out", False)
                    or "outcome" in shot_dict
                    and SHOT.OUTCOME(shot_dict["outcome"])
                    == SHOT.OUTCOME.OFF_TARGET
                ):
                    generic_event_kwargs[
                        "event_id"
                    ] = f"out-{generic_event_kwargs['event_id']}"
                    generic_event_kwargs["ball_state"] = BallState.DEAD
                    generic_event_kwargs["coordinates"] = parse_coordinates(
                        shot_dict["end_location"],
                        self.fidelity_version,
                    )
                    generic_event_kwargs["raw_event"] = related_event.raw_event

                    ball_out_event = event_factory.build_ball_out(
                        result=None,
                        qualifiers=None,
                        **generic_event_kwargs,
                    )
                    return [ball_out_event]
                return []
        return []


class SUBSTITUTION(EVENT):
    """StatsBomb 19/Substitution event."""

    def _create_events(
        self, event_factory: EventFactory, **generic_event_kwargs
    ) -> List[Event]:
        team = generic_event_kwargs["team"]
        substitution_dict = self.raw_event["substitution"]

        replacement_player_id = substitution_dict["replacement"]["id"]
        replacement_player = next(
            (
                player
                for player in team.players
                if player.player_id == str(replacement_player_id)
            ),
            None,
        )

        if replacement_player is None:
            raise DeserializationError(
                f"Could not find replacement player {replacement_player_id}"
            )

        substitution_event = event_factory.build_substitution(
            result=None,
            qualifiers=None,
            replacement_player=replacement_player,
            **generic_event_kwargs,
        )
        return [substitution_event]


class BAD_BEHAVIOUR(EVENT):
    """StatsBomb 24/Bad behaviour event."""

    class CARD(Enum, metaclass=TypesEnumMeta):
        FIRST_YELLOW = 7
        SECOND_YELLOW = 6
        RED = 5

    def _create_events(
        self, event_factory: EventFactory, **generic_event_kwargs
    ) -> List[Event]:
        bad_behaviour_dict = self.raw_event.get("bad_behaviour", {})
        card_type = _get_card_type(
            EVENT_TYPE.BAD_BEHAVIOUR, bad_behaviour_dict
        )
        if card_type:
            card_event = event_factory.build_card(
                result=None,
                qualifiers=None,
                card_type=card_type,
                **generic_event_kwargs,
            )
            return [card_event]

        generic_event = event_factory.build_generic(
            result=None,
            qualifiers=None,
            event_name=self.raw_event["type"]["name"],
            **generic_event_kwargs,
        )
        return [generic_event]


class FOUL_COMMITTED(EVENT):
    """StatsBomb 22/Foul committed event."""

    class CARD(Enum, metaclass=TypesEnumMeta):
        FIRST_YELLOW = 7
        SECOND_YELLOW = 6
        RED = 5

    def _create_events(
        self, event_factory: EventFactory, **generic_event_kwargs
    ) -> List[Event]:
        foul_committed_dict = self.raw_event.get("foul_committed", {})
        card_type = _get_card_type(
            EVENT_TYPE.FOUL_COMMITTED, foul_committed_dict
        )
        if card_type:
            foul_committed_event = event_factory.build_foul_committed(
                result=None,
                qualifiers=[CardQualifier(value=card_type)],
                **generic_event_kwargs,
            )
            card_event = event_factory.build_card(
                result=None,
                qualifiers=None,
                card_type=card_type,
                **generic_event_kwargs,
            )
            return [foul_committed_event, card_event]

        foul_committed_event = event_factory.build_foul_committed(
            result=None,
            qualifiers=None,
            **generic_event_kwargs,
        )
        return [foul_committed_event]


class PLAYER_ON(EVENT):
    """StatsBomb 26/Player on event."""

    def _create_events(
        self, event_factory: EventFactory, **generic_event_kwargs
    ) -> List[Event]:
        player_on_event = event_factory.build_player_on(
            result=None,
            qualifiers=None,
            **generic_event_kwargs,
        )
        return [player_on_event]


class PLAYER_OFF(EVENT):
    """StatsBomb 27/Player off event."""

    def _create_events(
        self, event_factory: EventFactory, **generic_event_kwargs
    ) -> List[Event]:
        player_off_event = event_factory.build_player_off(
            result=None,
            qualifiers=None,
            **generic_event_kwargs,
        )
        return [player_off_event]


class BALL_RECOVERY(EVENT):
    """StatsBomb 2/Ball recovery event."""

    def _create_events(
        self, event_factory: EventFactory, **generic_event_kwargs
    ) -> List[Event]:
        recovery_event = event_factory.build_recovery(
            result=None,
            qualifiers=None,
            **generic_event_kwargs,
        )
        return [recovery_event]


class PRESSURE(EVENT):
    """StatsBomb 17/Pressure event."""

    def _create_events(
        self, event_factory: EventFactory, **generic_event_kwargs
    ) -> List[Event]:
        end_timestamp = generic_event_kwargs["timestamp"] + timedelta(
            seconds=self.raw_event.get("duration", 0.0)
        )

        pressure_event = event_factory.build_pressure_event(
            result=None,
            qualifiers=None,
            end_timestamp=end_timestamp,
            **generic_event_kwargs,
        )
        return [pressure_event]


class TACTICAL_SHIFT(EVENT):
    """StatsBomb 36/Tactical shift event."""

    def _create_events(
        self, event_factory: EventFactory, **generic_event_kwargs
    ) -> List[Event]:
        formation = FORMATIONS[self.raw_event["tactics"]["formation"]]
        player_positions = {}
        team = generic_event_kwargs["team"]
        for player in self.raw_event["tactics"]["lineup"]:
            player_positions[
                team.get_player_by_id(player["player"]["id"])
            ] = position_types_mapping[player["position"]["id"]]

        formation_change_event = event_factory.build_formation_change(
            result=None,
            qualifiers=None,
            formation_type=formation,
            player_positions=player_positions,
            **generic_event_kwargs,
        )
        return [formation_change_event]


def _get_card_type(
    event_type: EVENT_TYPE, event_dict: Dict
) -> Optional[CardType]:
    sb_to_kloppy_card_mappings = {
        FOUL_COMMITTED.CARD.FIRST_YELLOW: CardType.FIRST_YELLOW,
        FOUL_COMMITTED.CARD.SECOND_YELLOW: CardType.SECOND_YELLOW,
        FOUL_COMMITTED.CARD.RED: CardType.RED,
        BAD_BEHAVIOUR.CARD.FIRST_YELLOW: CardType.FIRST_YELLOW,
        BAD_BEHAVIOUR.CARD.SECOND_YELLOW: CardType.SECOND_YELLOW,
        BAD_BEHAVIOUR.CARD.RED: CardType.RED,
    }
    if "card" in event_dict:
        if event_type == EVENT_TYPE.FOUL_COMMITTED:
            card_id = FOUL_COMMITTED.CARD(event_dict["card"])
        elif event_type == EVENT_TYPE.BAD_BEHAVIOUR:
            card_id = BAD_BEHAVIOUR.CARD(event_dict["card"])
        return sb_to_kloppy_card_mappings[card_id]
    return None


def _get_body_part_qualifiers(
    event_dict: Dict,
) -> List[BodyPartQualifier]:
    sb_to_kloppy_body_part_mapping = {
        BODYPART.BOTH_HANDS: BodyPart.BOTH_HANDS,
        BODYPART.CHEST: BodyPart.CHEST,
        BODYPART.HEAD: BodyPart.HEAD,
        BODYPART.LEFT_FOOT: BodyPart.LEFT_FOOT,
        BODYPART.LEFT_HAND: BodyPart.LEFT_HAND,
        BODYPART.RIGHT_FOOT: BodyPart.RIGHT_FOOT,
        BODYPART.RIGHT_HAND: BodyPart.RIGHT_HAND,
        BODYPART.DROP_KICK: BodyPart.DROP_KICK,
        BODYPART.KEEPER_ARM: BodyPart.KEEPER_ARM,
        BODYPART.OTHER: BodyPart.OTHER,
        BODYPART.NO_TOUCH: BodyPart.NO_TOUCH,
    }

    if "body_part" in event_dict:
        body_part_id = BODYPART(event_dict["body_part"])
        if body_part_id in sb_to_kloppy_body_part_mapping:
            body_part = sb_to_kloppy_body_part_mapping[body_part_id]
            return [BodyPartQualifier(value=body_part)]

    return []


def _get_pass_qualifiers(pass_dict: Dict) -> List[PassQualifier]:
    qualifiers = []

    add_qualifier = lambda value: qualifiers.append(PassQualifier(value=value))

    if "cross" in pass_dict:
        add_qualifier(PassType.CROSS)
    if "technique" in pass_dict:
        technique_id = PASS.TECHNIQUE(pass_dict["technique"])
        if technique_id == PASS.TECHNIQUE.THROUGH_BALL:
            add_qualifier(PassType.THROUGH_BALL)
    if "switch" in pass_dict:
        add_qualifier(PassType.SWITCH_OF_PLAY)
    if "height" in pass_dict:
        height_id = PASS.HEIGHT(pass_dict["height"])
        if height_id == PASS.HEIGHT.HIGH:
            add_qualifier(PassType.HIGH_PASS)
    if "length" in pass_dict:
        pass_length = pass_dict["length"]
        if pass_length > 35:  # adopt Opta definition: 32 meters -> 35 yards
            add_qualifier(PassType.LONG_BALL)
    if "body_part" in pass_dict:
        body_part_id = BODYPART(pass_dict["body_part"])
        if body_part_id == BODYPART.HEAD:
            add_qualifier(PassType.HEAD_PASS)
        elif body_part_id == BODYPART.KEEPER_ARM:
            add_qualifier(PassType.HAND_PASS)
    if "shot_assist" in pass_dict:
        add_qualifier(PassType.SHOT_ASSIST)
    if "goal_assist" in pass_dict:
        add_qualifier(PassType.ASSIST)
        add_qualifier(PassType.SHOT_ASSIST)
    return qualifiers


def _get_set_piece_qualifiers(
    event_type: EVENT_TYPE, event_dict: Dict
) -> List[SetPieceQualifier]:
    sb_to_kloppy_set_piece_mapping = {
        PASS.TYPE.CORNER_KICK: SetPieceType.CORNER_KICK,
        SHOT.TYPE.CORNER_KICK: SetPieceType.CORNER_KICK,
        PASS.TYPE.FREE_KICK: SetPieceType.FREE_KICK,
        SHOT.TYPE.FREE_KICK: SetPieceType.FREE_KICK,
        SHOT.TYPE.PENALTY: SetPieceType.PENALTY,
        PASS.TYPE.THROW_IN: SetPieceType.THROW_IN,
        PASS.TYPE.KICK_OFF: SetPieceType.KICK_OFF,
        SHOT.TYPE.KICK_OFF: SetPieceType.KICK_OFF,
        PASS.TYPE.GOAL_KICK: SetPieceType.GOAL_KICK,
    }

    if "type" in event_dict:
        type_id = None
        if event_type == EVENT_TYPE.PASS:
            type_id = PASS.TYPE(event_dict["type"]["id"])
        elif event_type == EVENT_TYPE.SHOT:
            type_id = SHOT.TYPE(event_dict["type"]["id"])
        if type_id in sb_to_kloppy_set_piece_mapping:
            set_piece_type = sb_to_kloppy_set_piece_mapping[type_id]
            return [SetPieceQualifier(value=set_piece_type)]

    return []


def _get_play_pattern_qualifiers(
    event_dict: Dict,
) -> List[CounterAttackQualifier]:
    if "play_pattern" in event_dict:
        pattern_id = PLAY_PATTERN(event_dict["play_pattern"]["id"])
        if pattern_id == PLAY_PATTERN.FROM_COUNTER:
            return [CounterAttackQualifier(value=True)]
    return []


def event_decoder(raw_event: Dict) -> Union[EVENT, Dict]:
    type_to_event = {
        EVENT_TYPE.PASS: PASS,
        EVENT_TYPE.BALL_RECEIPT: BALL_RECEIPT,
        EVENT_TYPE.SHOT: SHOT,
        EVENT_TYPE.INTERCEPTION: INTERCEPTION,
        EVENT_TYPE.OWN_GOAL_FOR: OWN_GOAL_FOR,
        EVENT_TYPE.OWN_GOAL_AGAINST: OWN_GOAL_AGAINST,
        EVENT_TYPE.CLEARANCE: CLEARANCE,
        EVENT_TYPE.MISCONTROL: MISCONTROL,
        EVENT_TYPE.DRIBBLE: DRIBBLE,
        EVENT_TYPE.CARRY: CARRY,
        EVENT_TYPE.DUEL: DUEL,
        EVENT_TYPE.FIFTY_FIFTY: FIFTY_FIFTY,
        EVENT_TYPE.GOALKEEPER: GOALKEEPER,
        EVENT_TYPE.SUBSTITUTION: SUBSTITUTION,
        EVENT_TYPE.BAD_BEHAVIOUR: BAD_BEHAVIOUR,
        EVENT_TYPE.FOUL_COMMITTED: FOUL_COMMITTED,
        EVENT_TYPE.PLAYER_ON: PLAYER_ON,
        EVENT_TYPE.PLAYER_OFF: PLAYER_OFF,
        EVENT_TYPE.BALL_RECOVERY: BALL_RECOVERY,
        EVENT_TYPE.PRESSURE: PRESSURE,
        EVENT_TYPE.TACTICAL_SHIFT: TACTICAL_SHIFT,
    }
    event_type = EVENT_TYPE(raw_event["type"])
    event_creator = type_to_event.get(event_type, EVENT)
    return event_creator(raw_event)<|MERGE_RESOLUTION|>--- conflicted
+++ resolved
@@ -283,24 +283,17 @@
             A list of kloppy events.
         """
         generic_event_kwargs = self._parse_generic_kwargs()
-        aerial_won_events = self._create_aerial_won_event(
-            event_factory, **generic_event_kwargs
-        )
-        base_events = self._create_events(
-            event_factory, **generic_event_kwargs
-        )
-        ball_out_events = self._create_ball_out_event(
-            event_factory, **generic_event_kwargs
-        )
-        under_pressure_events = aerial_won_events + base_events
-        for event in under_pressure_events:
+        events = (
+            self._create_aerial_won_event(
+                event_factory, **generic_event_kwargs
+            )
+            + self._create_events(event_factory, **generic_event_kwargs)
+            + self._create_ball_out_event(
+                event_factory, **generic_event_kwargs
+            )
+        )
+        for event in events:
             self._add_under_pressure_qualifier(event)
-        events = under_pressure_events + ball_out_events
-        for event in events:
-<<<<<<< HEAD
-            self._add_play_pattern_qualifiers(event)
-
-=======
             play_pattern_qualifiers = _get_play_pattern_qualifiers(
                 event.raw_event
             )
@@ -308,7 +301,6 @@
                 event.qualifiers = (
                     event.qualifiers or []
                 ) + play_pattern_qualifiers
->>>>>>> 19faf69f
         return events
 
     def _parse_generic_kwargs(self) -> Dict:
