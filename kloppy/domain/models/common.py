--- conflicted
+++ resolved
@@ -240,21 +240,32 @@
     Period
 
     Attributes:
-        id: `1` for first half, `2` for second half, `3` for first overtime,
-            `4` for second overtime, and `5` for penalty shootouts
-        start_timestamp: timestamp given by provider (can be unix timestamp or relative)
-        end_timestamp: timestamp given by provider (can be unix timestamp or relative)
+        id: `1` for first half, `2` for second half, `3` for first half of
+            overtime, `4` for second half of overtime, `5` for penalty shootout
+        start_timestamp: The UTC datetime of the kick-off or, if the
+            absolute datetime is not available, the offset between the start
+            of the data feed and the period's kick-off
+        end_timestamp: The UTC datetime of the final whistle or, if the
+            absolute datetime is not available, the offset between the start
+            of the data feed and the period's final whistle
+        attacking_direction: See [`AttackingDirection`][kloppy.domain.models.common.AttackingDirection]
     """
 
     id: int
-    start_timestamp: float
-    end_timestamp: float
-
-    def contains(self, timestamp: float):
-        return self.start_timestamp <= timestamp <= self.end_timestamp
-
-    @property
-    def duration(self):
+    start_timestamp: Union[datetime, timedelta]
+    end_timestamp: Union[datetime, timedelta]
+
+    def contains(self, timestamp: datetime):
+        if isinstance(self.start_timestamp, datetime) and isinstance(
+            self.end_timestamp, datetime
+        ):
+            return self.start_timestamp <= timestamp <= self.end_timestamp
+        raise KloppyError(
+            "This method can only be used when start_timestamp and end_timmestamp are a datetime"
+        )
+
+    @property
+    def duration(self) -> timedelta:
         return self.end_timestamp - self.start_timestamp
 
     def __eq__(self, other):
@@ -420,57 +431,6 @@
     BOTTOM_TO_TOP = "bottom-to-top"
 
 
-<<<<<<< HEAD
-@dataclass
-class Period:
-    """
-    Period
-
-    Attributes:
-        id: `1` for first half, `2` for second half, `3` for first half of
-            overtime, `4` for second half of overtime, `5` for penalty shootout
-        start_timestamp: The UTC datetime of the kick-off or, if the
-            absolute datetime is not available, the offset between the start
-            of the data feed and the period's kick-off
-        end_timestamp: The UTC datetime of the final whistle or, if the
-            absolute datetime is not available, the offset between the start
-            of the data feed and the period's final whistle
-        attacking_direction: See [`AttackingDirection`][kloppy.domain.models.common.AttackingDirection]
-    """
-
-    id: int
-    start_timestamp: Union[datetime, timedelta]
-    end_timestamp: Union[datetime, timedelta]
-    attacking_direction: AttackingDirection = AttackingDirection.NOT_SET
-
-    def contains(self, timestamp: datetime):
-        if isinstance(self.start_timestamp, datetime) and isinstance(
-            self.end_timestamp, datetime
-        ):
-            return self.start_timestamp <= timestamp <= self.end_timestamp
-        raise KloppyError(
-            "This method can only be used when start_timestamp and end_timmestamp are a datetime"
-        )
-
-    @property
-    def attacking_direction_set(self) -> bool:
-        return self.attacking_direction != AttackingDirection.NOT_SET
-
-    def set_attacking_direction(
-        self, attacking_direction: AttackingDirection
-    ) -> None:
-        self.attacking_direction = attacking_direction
-
-    @property
-    def duration(self) -> timedelta:
-        return self.end_timestamp - self.start_timestamp
-
-    def __eq__(self, other):
-        return isinstance(other, Period) and other.id == self.id
-
-
-=======
->>>>>>> 7b8c03e5
 class Origin(Enum):
     """
     Attributes:
