import sys
from abc import ABC, abstractmethod
from collections import defaultdict
from dataclasses import InitVar, dataclass, field, replace
from datetime import datetime, timedelta
from enum import Enum, Flag
from typing import (
    Any,
    Callable,
    Dict,
    Generic,
    Iterable,
    List,
    Literal,
    NewType,
    Optional,
    TypeVar,
    Union,
    overload,
)

from ...utils import deprecated, snake_case
from .position import PositionType

if sys.version_info >= (3, 11):
    from typing import Self
else:
    from typing_extensions import Self

from ...exceptions import (
    InvalidFilterError,
    KloppyParameterError,
    OrientationError,
)
from .formation import FormationType
from .pitch import (
    Dimension,
    ImperialPitchDimensions,
    MetricPitchDimensions,
    NormalizedPitchDimensions,
    OptaPitchDimensions,
    PitchDimensions,
    Unit,
    WyscoutPitchDimensions,
)
from .time import Period, Time, TimeContainer


@dataclass
class Score:
    """
    Score

    Attributes:
        home:
        away:
    """

    home: int
    away: int


class Ground(Enum):
    """
    Attributes:
        HOME: home playing team
        AWAY: away playing team
        REFEREE: Referee (could be used in tracking data)
    """

    HOME = "home"
    AWAY = "away"
    REFEREE = "referee"

    def __str__(self):
        return self.value

    def __repr__(self):
        return self.value


class Provider(Enum):
    """
    Attributes:
        METRICA:
        TRACAB:
        SECONDSPECTRUM:
        OPTA:
        PFF:
        SKILLCORNER:
        STATSBOMB:
        SPORTEC:
        WYSCOUT:
        KLOPPY:
        DATAFACTORY:
        STATSPERFORM:
        HAWKEYE:
        SPORTVU:
    """

    METRICA = "metrica"
    TRACAB = "tracab"
    SECONDSPECTRUM = "second_spectrum"
    OPTA = "opta"
    PFF = "pff"
    SKILLCORNER = "skillcorner"
    STATSBOMB = "statsbomb"
    SPORTEC = "sportec"
    WYSCOUT = "wyscout"
    KLOPPY = "kloppy"
    DATAFACTORY = "datafactory"
    STATSPERFORM = "statsperform"
    HAWKEYE = "hawkeye"
    SPORTVU = "sportvu"
    SIGNALITY = "signality"
    OTHER = "other"

    def __str__(self):
        return self.value


class OfficialType(Enum):
    """Enumeration for types of officials (referees)."""

    VideoAssistantReferee = "Video Assistant Referee"
    MainReferee = "Main Referee"
    AssistantReferee = "Assistant Referee"
    FourthOfficial = "Fourth Official"

    def __str__(self):
        return self.value


@dataclass(frozen=True)
class Official:
    """
    Represents an official (referee) with optional names and roles.
    """

    official_id: str
    name: Optional[str] = None
    first_name: Optional[str] = None
    last_name: Optional[str] = None
    role: Optional[OfficialType] = None

    @property
    def full_name(self):
        """
        Returns the full name of the official, falling back to role-based or ID-based naming.
        """
        if self.name:
            return self.name
        if self.first_name and self.last_name:
            return f"{self.first_name} {self.last_name}"
        if self.last_name:
            return self.last_name
        if self.role:
            return f"{snake_case(str(self.role))}_{self.official_id}"
        return f"official_{self.official_id}"


@dataclass(frozen=True)
class Player:
    """
    Attributes:
        player_id: identifier given by the provider
        team: See [`Team`][kloppy.domain.models.common.Team]
        jersey_no: Jersey number
        name: Full name of the player
        first_name: First name
        last_name: Last name
        starting: `True` when player is part of the starting 11
        position: See [`Position][kloppy.domain.models.common.Position]
        attributes: attributes given by the provider
    """

    player_id: str
    team: "Team"
    jersey_no: int
    name: str = None
    first_name: str = None
    last_name: str = None

    # match specific
    starting: bool = False
    starting_position: Optional[PositionType] = None
    positions: TimeContainer[PositionType] = field(
        default_factory=TimeContainer, compare=False
    )

    attributes: Optional[Dict] = field(default_factory=dict, compare=False)

    @property
    def full_name(self):
        if self.name:
            return self.name
        if self.first_name or self.last_name:
            return f"{self.first_name} {self.last_name}"
        return f"{self.team.ground}_{self.jersey_no}"

    @property
    @deprecated("starting_position or positions should be used")
    def position(self) -> Optional[PositionType]:
        try:
            return self.positions.last()
        except KeyError:
            return None

    def __str__(self):
        return self.full_name

    def __hash__(self):
        return hash(self.player_id)

    def __eq__(self, other):
        if not isinstance(other, Player):
            return False
        return self.player_id == other.player_id

    def set_position(self, time: Time, position: Optional[PositionType]):
        self.positions.set(time, position)


@dataclass
class Team:
    """

    Attributes:
        team_id: id of the team, given by the provider
        name: readable name of the team
        ground: See [`Ground`][kloppy.domain.models.common.Ground]
        players: See [`Player`][kloppy.domain.models.common.Player]
        starting_formation: See ['FormationType']
    """

    team_id: str
    name: str
    ground: Ground
    starting_formation: Optional[FormationType] = None
    formations: TimeContainer[FormationType] = field(
        default_factory=TimeContainer, compare=False
    )
    players: List[Player] = field(default_factory=list)

    def __str__(self):
        return self.name

    def __hash__(self):
        return hash(self.team_id)

    def __eq__(self, other):
        if not isinstance(other, Team):
            return False
        return self.team_id == other.team_id

    def get_player_by_jersey_number(self, jersey_no: int):
        jersey_no = int(jersey_no)
        for player in self.players:
            if player.jersey_no == jersey_no:
                return player

        return None

    def get_player_by_position(self, position: PositionType, time: Time):
        for player in self.players:
            if player.positions.items:
                try:
                    player_position = player.positions.value_at(time)
                except KeyError:  # player that is subbed in later
                    continue
                if player_position and player_position == position:
                    return player

        return None

    def get_player_by_id(self, player_id: Union[int, str]):
        player_id = str(player_id)

        for player in self.players:
            if player.player_id == player_id:
                return player

        return None

    def set_formation(self, time: Time, formation: Optional[FormationType]):
        self.formations.set(time, formation)


class BallState(Enum):
    """
    BallState

    Attributes:
        ALIVE (BallState): Ball is in play
        DEAD (BallState): Ball is not in play
    """

    ALIVE = "alive"
    DEAD = "dead"

    def __repr__(self):
        return self.value


class Orientation(Enum):
    """
    The attacking direction of each team in a dataset.

    Attributes:
        BALL_OWNING_TEAM: The team that is currently in possession of the ball
            plays from left to right.
        ACTION_EXECUTING_TEAM: The team that executes the action
            plays from left to right. Used in event stream data only. Equivalent
            to "BALL_OWNING_TEAM" for tracking data.
        HOME_AWAY: The home team plays from left to right in the first period.
            The away team plays from left to right in the second period.
        AWAY_HOME: The away team plays from left to right in the first period.
            The home team plays from left to right in the second period.
        STATIC_HOME_AWAY: The home team plays from left to right in both periods.
        STATIC_AWAY_HOME: The away team plays from left to right in both periods.
        NOT_SET: The attacking direction is not defined.

    Notes:
        The attacking direction is not defined for penalty shootouts in the
        `HOME_AWAY`, `AWAY_HOME`, `STATIC_HOME_AWAY`, and `STATIC_AWAY_HOME`
        orientations. This period is ignored in orientation transforms
        involving one of these orientations and keeps its original
        attacking direction.
    """

    # change when possession changes
    BALL_OWNING_TEAM = "ball-owning-team"

    # depends on team which executed the action
    ACTION_EXECUTING_TEAM = "action-executing-team"

    # changes during half-time
    HOME_AWAY = "home-away"
    AWAY_HOME = "away-home"

    # won't change during match
    STATIC_HOME_AWAY = "fixed-home-away"
    STATIC_AWAY_HOME = "fixed-away-home"

    # Not set in dataset
    NOT_SET = "not-set"

    def __repr__(self):
        return self.value


class AttackingDirection(Enum):
    """
    AttackingDirection

    Attributes:
        LTR (AttackingDirection): Home team is playing from left to right
        RTL (AttackingDirection): Home team is playing from right to left
        NOT_SET (AttackingDirection): not set yet
    """

    LTR = "left-to-right"
    RTL = "right-to-left"
    NOT_SET = "not-set"

    @staticmethod
    def from_orientation(
        orientation: Orientation,
        period: Optional[Period] = None,
        ball_owning_team: Optional[Team] = None,
        action_executing_team: Optional[Team] = None,
    ) -> "AttackingDirection":
        """Determines the attacking direction for a specific data record.

        Args:
            orientation: The orientation of the dataset.
            period: The period of the data record.
            ball_owning_team: The team that is in possession of the ball.
            action_executing_team: The team that executes the action.

        Raises:
            OrientationError: If the attacking direction cannot be determined
                from the given data.

        Returns:
            The attacking direction for the given data record.
        """
        if orientation == Orientation.STATIC_HOME_AWAY:
            return AttackingDirection.LTR
        if orientation == Orientation.STATIC_AWAY_HOME:
            return AttackingDirection.RTL
        if orientation == Orientation.HOME_AWAY:
            if period is None:
                raise OrientationError(
                    "You must provide a period to determine the attacking direction"
                )
            dirmap = {
                1: AttackingDirection.LTR,
                2: AttackingDirection.RTL,
                3: AttackingDirection.LTR,
                4: AttackingDirection.RTL,
            }
            if period.id in dirmap:
                return dirmap[period.id]
            raise OrientationError(
                "This orientation is not defined for period %s" % period.id
            )
        if orientation == Orientation.AWAY_HOME:
            if period is None:
                raise OrientationError(
                    "You must provide a period to determine the attacking direction"
                )
            dirmap = {
                1: AttackingDirection.RTL,
                2: AttackingDirection.LTR,
                3: AttackingDirection.RTL,
                4: AttackingDirection.LTR,
            }
            if period.id in dirmap:
                return dirmap[period.id]
            raise OrientationError(
                "This orientation is not defined for period %s" % period.id
            )
        if orientation == Orientation.BALL_OWNING_TEAM:
            if ball_owning_team is None:
                raise OrientationError(
                    "You must provide the ball owning team to determine the attacking direction"
                )
            if ball_owning_team is not None:
                if ball_owning_team.ground == Ground.HOME:
                    return AttackingDirection.LTR
                if ball_owning_team.ground == Ground.AWAY:
                    return AttackingDirection.RTL
                raise OrientationError(
                    "Invalid ball_owning_team: %s", ball_owning_team
                )
            return AttackingDirection.NOT_SET
        if orientation == Orientation.ACTION_EXECUTING_TEAM:
            if action_executing_team is None:
                raise ValueError(
                    "You must provide the action executing team to determine the attacking direction"
                )
            if action_executing_team.ground == Ground.HOME:
                return AttackingDirection.LTR
            if action_executing_team.ground == Ground.AWAY:
                return AttackingDirection.RTL
            raise OrientationError(
                "Invalid action_executing_team: %s", action_executing_team
            )
        raise OrientationError("Unknown orientation: %s", orientation)

    def __repr__(self):
        return self.value


class VerticalOrientation(Enum):
    # the y axis increases as you go from top to bottom of the pitch
    TOP_TO_BOTTOM = "top-to-bottom"

    # the y axis decreases as you go from top to bottom of the pitch
    BOTTOM_TO_TOP = "bottom-to-top"


class Origin(Enum):
    """
    Attributes:
        TOP_LEFT: Origin at the top left of the field
        BOTTOM_RIGHT: Origin at the bottom left of the field
        CENTER: Origin at the center of the field
    """

    TOP_LEFT = "top-left"
    BOTTOM_LEFT = "bottom-left"
    CENTER = "center"

    def __str__(self):
        return self.value


class CoordinateSystem(ABC):
    @property
    @abstractmethod
    def origin(self) -> Origin:
        raise NotImplementedError

    @property
    @abstractmethod
    def vertical_orientation(self) -> VerticalOrientation:
        raise NotImplementedError

    @property
    @abstractmethod
    def pitch_dimensions(self) -> PitchDimensions:
        raise NotImplementedError

    @property
    def normalized(self) -> bool:
        return isinstance(self.pitch_dimensions, NormalizedPitchDimensions)

    @property
    def pitch_length(self) -> Optional[float]:
        return self.pitch_dimensions.pitch_length

    @property
    def pitch_width(self) -> Optional[float]:
        return self.pitch_dimensions.pitch_width

    def __eq__(self, other):
        if isinstance(other, CoordinateSystem):
            return (
                self.origin == other.origin
                and self.vertical_orientation == other.vertical_orientation
                and self.pitch_dimensions == other.pitch_dimensions
            )

        return False


class ProviderCoordinateSystem(CoordinateSystem):
    def __init__(
        self,
        pitch_length: Optional[float] = None,
        pitch_width: Optional[float] = None,
    ):
        self._pitch_length = pitch_length
        self._pitch_width = pitch_width

    @property
    @abstractmethod
    def provider(self) -> Provider:
        raise NotImplementedError


class CustomCoordinateSystem(CoordinateSystem):
    def __init__(
        self,
        origin: Origin,
        vertical_orientation: VerticalOrientation,
        pitch_dimensions: PitchDimensions,
    ):
        self._origin = origin
        self._vertical_orientation = vertical_orientation
        self._pitch_dimensions = pitch_dimensions

    @property
    def origin(self) -> Origin:
        return self._origin

    @property
    def vertical_orientation(self) -> VerticalOrientation:
        return self._vertical_orientation

    @property
    def pitch_dimensions(self) -> PitchDimensions:
        return self._pitch_dimensions


class KloppyCoordinateSystem(ProviderCoordinateSystem):
    @property
    def provider(self) -> Provider:
        return Provider.KLOPPY

    @property
    def origin(self) -> Origin:
        return Origin.TOP_LEFT

    @property
    def vertical_orientation(self) -> VerticalOrientation:
        return VerticalOrientation.TOP_TO_BOTTOM

    @property
    def pitch_dimensions(self) -> PitchDimensions:
        if self._pitch_length is not None and self._pitch_width is not None:
            return NormalizedPitchDimensions(
                x_dim=Dimension(0, 1),
                y_dim=Dimension(0, 1),
                pitch_length=self._pitch_length,
                pitch_width=self._pitch_width,
                standardized=False,
            )
        else:
            return NormalizedPitchDimensions(
                x_dim=Dimension(0, 1),
                y_dim=Dimension(0, 1),
                pitch_length=105,
                pitch_width=68,
                standardized=True,
            )


class MetricaCoordinateSystem(KloppyCoordinateSystem):
    @property
    def provider(self) -> Provider:
        return Provider.METRICA


class TracabCoordinateSystem(ProviderCoordinateSystem):
    @property
    def provider(self) -> Provider:
        return Provider.TRACAB

    @property
    def origin(self) -> Origin:
        return Origin.CENTER

    @property
    def vertical_orientation(self) -> VerticalOrientation:
        return VerticalOrientation.BOTTOM_TO_TOP

    @property
    def pitch_dimensions(self) -> PitchDimensions:
        if self._pitch_length is not None and self._pitch_width is not None:
            return MetricPitchDimensions(
                x_dim=Dimension(
                    -1 * self._pitch_length / 2, self._pitch_length / 2
                ),
                y_dim=Dimension(
                    -1 * self._pitch_width / 2, self._pitch_width / 2
                ),
                pitch_length=self._pitch_length,
                pitch_width=self._pitch_width,
                standardized=False,
            ).convert(to_unit=Unit.CENTIMETERS)
        else:
            return MetricPitchDimensions(
                x_dim=Dimension(None, None),
                y_dim=Dimension(None, None),
                pitch_length=None,
                pitch_width=None,
                standardized=False,
            ).convert(to_unit=Unit.CENTIMETERS)


class SecondSpectrumCoordinateSystem(ProviderCoordinateSystem):
    @property
    def provider(self) -> Provider:
        return Provider.SECONDSPECTRUM

    @property
    def origin(self) -> Origin:
        return Origin.CENTER

    @property
    def vertical_orientation(self) -> VerticalOrientation:
        return VerticalOrientation.BOTTOM_TO_TOP

    @property
    def pitch_dimensions(self) -> PitchDimensions:
        if self._pitch_length is not None and self._pitch_width is not None:
            return MetricPitchDimensions(
                x_dim=Dimension(
                    -1 * self._pitch_length / 2, self._pitch_length / 2
                ),
                y_dim=Dimension(
                    -1 * self._pitch_width / 2, self._pitch_width / 2
                ),
                pitch_length=self._pitch_length,
                pitch_width=self._pitch_width,
                standardized=False,
            )
        else:
            return MetricPitchDimensions(
                x_dim=Dimension(None, None),
                y_dim=Dimension(None, None),
                pitch_length=None,
                pitch_width=None,
                standardized=False,
            )


class OptaCoordinateSystem(ProviderCoordinateSystem):
    @property
    def provider(self) -> Provider:
        return Provider.OPTA

    @property
    def origin(self) -> Origin:
        return Origin.BOTTOM_LEFT

    @property
    def vertical_orientation(self) -> VerticalOrientation:
        return VerticalOrientation.BOTTOM_TO_TOP

    @property
    def pitch_dimensions(self) -> PitchDimensions:
        return OptaPitchDimensions(
            pitch_length=self._pitch_length, pitch_width=self._pitch_width
        )


class SportecEventDataCoordinateSystem(ProviderCoordinateSystem):
    @property
    def provider(self) -> Provider:
        return Provider.SPORTEC

    @property
    def origin(self) -> Origin:
        return Origin.BOTTOM_LEFT

    @property
    def vertical_orientation(self) -> VerticalOrientation:
        return VerticalOrientation.BOTTOM_TO_TOP

    @property
    def pitch_dimensions(self) -> PitchDimensions:
        return MetricPitchDimensions(
            x_dim=Dimension(0, self._pitch_length),
            y_dim=Dimension(0, self._pitch_width),
            pitch_length=self._pitch_length,
            pitch_width=self._pitch_width,
            standardized=False,
        )


class SportecTrackingDataCoordinateSystem(ProviderCoordinateSystem):
    @property
    def provider(self) -> Provider:
        return Provider.SPORTEC

    @property
    def origin(self) -> Origin:
        return Origin.CENTER

    @property
    def vertical_orientation(self) -> VerticalOrientation:
        return VerticalOrientation.BOTTOM_TO_TOP

    @property
    def pitch_dimensions(self) -> PitchDimensions:
        if self._pitch_length is not None and self._pitch_width is not None:
            return MetricPitchDimensions(
                x_dim=Dimension(
                    -1 * self._pitch_length / 2, self._pitch_length / 2
                ),
                y_dim=Dimension(
                    -1 * self._pitch_width / 2, self._pitch_width / 2
                ),
                pitch_length=self._pitch_length,
                pitch_width=self._pitch_width,
                standardized=False,
            )
        else:
            return MetricPitchDimensions(
                x_dim=Dimension(None, None),
                y_dim=Dimension(None, None),
                pitch_length=None,
                pitch_width=None,
                standardized=False,
            )


class StatsBombCoordinateSystem(ProviderCoordinateSystem):
    @property
    def provider(self) -> Provider:
        return Provider.STATSBOMB

    @property
    def origin(self) -> Origin:
        return Origin.TOP_LEFT

    @property
    def vertical_orientation(self) -> VerticalOrientation:
        return VerticalOrientation.TOP_TO_BOTTOM

    @property
    def pitch_dimensions(self) -> PitchDimensions:
        return ImperialPitchDimensions(
            x_dim=Dimension(0, 120),
            y_dim=Dimension(0, 80),
            pitch_length=self._pitch_length,
            pitch_width=self._pitch_width,
            standardized=True,
        )


class PFFCoordinateSystem(ProviderCoordinateSystem):
    @property
    def provider(self) -> Provider:
        return Provider.PFF

    @property
    def origin(self) -> Origin:
        return Origin.CENTER

    @property
    def vertical_orientation(self) -> VerticalOrientation:
        return VerticalOrientation.BOTTOM_TO_TOP

    @property
    def pitch_dimensions(self) -> PitchDimensions:
        if self._pitch_length is not None and self._pitch_width is not None:
            return MetricPitchDimensions(
                x_dim=Dimension(
                    -1 * self._pitch_length / 2, self._pitch_length / 2
                ),
                y_dim=Dimension(
                    -1 * self._pitch_width / 2, self._pitch_width / 2
                ),
                pitch_length=self._pitch_length,
                pitch_width=self._pitch_width,
                standardized=False,
            )
        else:
            return MetricPitchDimensions(
                x_dim=Dimension(None, None),
                y_dim=Dimension(None, None),
                pitch_length=None,
                pitch_width=None,
                standardized=False,
            )


class WyscoutCoordinateSystem(ProviderCoordinateSystem):
    @property
    def provider(self) -> Provider:
        return Provider.WYSCOUT

    @property
    def origin(self) -> Origin:
        return Origin.TOP_LEFT

    @property
    def vertical_orientation(self) -> VerticalOrientation:
        return VerticalOrientation.TOP_TO_BOTTOM

    @property
    def pitch_dimensions(self) -> PitchDimensions:
        return WyscoutPitchDimensions(
            pitch_length=self._pitch_length, pitch_width=self._pitch_width
        )


class SkillCornerCoordinateSystem(ProviderCoordinateSystem):
    @property
    def provider(self) -> Provider:
        return Provider.SKILLCORNER

    @property
    def origin(self) -> Origin:
        return Origin.CENTER

    @property
    def vertical_orientation(self) -> VerticalOrientation:
        return VerticalOrientation.BOTTOM_TO_TOP

    @property
    def pitch_dimensions(self) -> PitchDimensions:
        if self._pitch_length is not None and self._pitch_width is not None:
            return MetricPitchDimensions(
                x_dim=Dimension(
                    -1 * self._pitch_length / 2, self._pitch_length / 2
                ),
                y_dim=Dimension(
                    -1 * self._pitch_width / 2, self._pitch_width / 2
                ),
                pitch_length=self._pitch_length,
                pitch_width=self._pitch_width,
                standardized=False,
            )
        else:
            return MetricPitchDimensions(
                x_dim=Dimension(None, None),
                y_dim=Dimension(None, None),
                pitch_length=None,
                pitch_width=None,
                standardized=False,
            )


<<<<<<< HEAD
@dataclass
class SignalityCoordinateSystem(CoordinateSystem):
    @property
    def provider(self) -> Provider:
        return Provider.SIGNALITY

    @property
    def origin(self) -> Origin:
        return Origin.CENTER

    @property
    def vertical_orientation(self) -> VerticalOrientation:
        return VerticalOrientation.BOTTOM_TO_TOP

    @property
    def pitch_dimensions(self) -> PitchDimensions:
        if self.pitch_length is not None and self.pitch_width is not None:
            return MetricPitchDimensions(
                x_dim=Dimension(
                    -1 * self.pitch_length / 2, self.pitch_length / 2
                ),
                y_dim=Dimension(
                    -1 * self.pitch_width / 2, self.pitch_width / 2
                ),
                pitch_length=self.pitch_length,
                pitch_width=self.pitch_width,
                standardized=False,
            )
        else:
            return MetricPitchDimensions(
                x_dim=Dimension(None, None),
                y_dim=Dimension(None, None),
                pitch_length=None,
                pitch_width=None,
                standardized=False,
            )


@dataclass
class DatafactoryCoordinateSystem(CoordinateSystem):
=======
class DatafactoryCoordinateSystem(ProviderCoordinateSystem):
>>>>>>> 19452f12
    @property
    def provider(self) -> Provider:
        return Provider.DATAFACTORY

    @property
    def origin(self) -> Origin:
        return Origin.CENTER

    @property
    def vertical_orientation(self) -> VerticalOrientation:
        return VerticalOrientation.TOP_TO_BOTTOM

    @property
    def pitch_dimensions(self) -> PitchDimensions:
        if self._pitch_length is not None and self._pitch_width is not None:
            return NormalizedPitchDimensions(
                x_dim=Dimension(-1, 1),
                y_dim=Dimension(-1, 1),
                pitch_length=self._pitch_length,
                pitch_width=self._pitch_width,
                standardized=False,
            )
        else:
            return NormalizedPitchDimensions(
                x_dim=Dimension(-1, 1),
                y_dim=Dimension(-1, 1),
                pitch_length=105,
                pitch_width=68,
                standardized=True,
            )


class SportVUCoordinateSystem(ProviderCoordinateSystem):
    @property
    def provider(self) -> Provider:
        return Provider.SPORTVU

    @property
    def origin(self) -> Origin:
        return Origin.TOP_LEFT

    @property
    def vertical_orientation(self) -> VerticalOrientation:
        return VerticalOrientation.TOP_TO_BOTTOM

    @property
    def pitch_dimensions(self) -> PitchDimensions:
        return MetricPitchDimensions(
            x_dim=Dimension(0, self._pitch_length),
            y_dim=Dimension(0, self._pitch_width),
            pitch_length=self._pitch_length,
            pitch_width=self._pitch_width,
            standardized=False,
        )


class HawkEyeCoordinateSystem(ProviderCoordinateSystem):
    @property
    def provider(self) -> Provider:
        return Provider.HAWKEYE

    @property
    def origin(self) -> Origin:
        return Origin.CENTER

    @property
    def vertical_orientation(self) -> VerticalOrientation:
        return VerticalOrientation.BOTTOM_TO_TOP

    @property
    def pitch_dimensions(self) -> PitchDimensions:
        if self._pitch_length is not None and self._pitch_width is not None:
            return MetricPitchDimensions(
                x_dim=Dimension(
                    -1 * self._pitch_length / 2, self._pitch_length / 2
                ),
                y_dim=Dimension(
                    -1 * self._pitch_width / 2, self._pitch_width / 2
                ),
                pitch_length=self._pitch_length,
                pitch_width=self._pitch_width,
                standardized=False,
            )
        else:
            return MetricPitchDimensions(
                x_dim=Dimension(None, None),
                y_dim=Dimension(None, None),
                pitch_length=None,
                pitch_width=None,
                standardized=False,
            )


class DatasetType(Enum):
    """
    DatasetType

    Attributes:
        TRACKING (DatasetType):
        EVENT (DatasetType):
        CODE (DatasetType):
    """

    TRACKING = "TRACKING"
    EVENT = "EVENT"
    CODE = "CODE"

    def __repr__(self):
        return self.value


def build_coordinate_system(
    provider: Provider,
    dataset_type: DatasetType = DatasetType.EVENT,
    pitch_length: Optional[float] = None,
    pitch_width: Optional[float] = None,
) -> CoordinateSystem:
    """Build a coordinate system for a given provider and dataset type.

    Args:
        provider: The provider of the dataset.
        dataset_type: The type of the dataset.
        pitch_length: The real length of the pitch.
        pitch_width: The real width of the pitch.

    Returns:
        The coordinate system for the given provider and dataset type.
    """
    coordinate_systems = {
        Provider.TRACAB: TracabCoordinateSystem,
        Provider.KLOPPY: KloppyCoordinateSystem,
        Provider.METRICA: MetricaCoordinateSystem,
        Provider.OPTA: OptaCoordinateSystem,
        Provider.SPORTEC: {
            DatasetType.EVENT: SportecEventDataCoordinateSystem,
            DatasetType.TRACKING: SportecTrackingDataCoordinateSystem,
        },
        Provider.STATSBOMB: StatsBombCoordinateSystem,
        Provider.PFF: PFFCoordinateSystem,
        Provider.WYSCOUT: WyscoutCoordinateSystem,
        Provider.SKILLCORNER: SkillCornerCoordinateSystem,
        Provider.DATAFACTORY: DatafactoryCoordinateSystem,
        Provider.SECONDSPECTRUM: SecondSpectrumCoordinateSystem,
        Provider.HAWKEYE: HawkEyeCoordinateSystem,
        Provider.SPORTVU: SportVUCoordinateSystem,
        Provider.SIGNALITY: SignalityCoordinateSystem,
    }

    if provider in coordinate_systems:
        if isinstance(coordinate_systems[provider], dict):
            assert dataset_type in coordinate_systems[provider]
            return coordinate_systems[provider][dataset_type](
                pitch_length=pitch_length, pitch_width=pitch_width
            )
        else:
            return coordinate_systems[provider](
                pitch_length=pitch_length, pitch_width=pitch_width
            )
    else:
        raise ValueError(f"Invalid provider: {provider}")


class DatasetFlag(Flag):
    BALL_OWNING_TEAM = 1
    BALL_STATE = 2


@dataclass
class Statistic(ABC):
    name: str = field(init=False)


@dataclass
class ScalarStatistic(Statistic):
    value: float


@dataclass
class ExpectedGoals(ScalarStatistic):
    """Expected goals"""

    def __post_init__(self):
        self.name = "xG"


@dataclass
class PostShotExpectedGoals(ScalarStatistic):
    """Post-shot expected goals"""

    def __post_init__(self):
        self.name = "PSxG"


@dataclass
class ActionValue(Statistic):
    """Action value"""

    name: str
    action_value_scoring_before: Optional[float] = field(default=None)
    action_value_scoring_after: Optional[float] = field(default=None)
    action_value_conceding_before: Optional[float] = field(default=None)
    action_value_conceding_after: Optional[float] = field(default=None)

    @property
    def offensive_value(self) -> Optional[float]:
        return (
            None
            if None
            in (
                self.action_value_scoring_before,
                self.action_value_scoring_after,
            )
            else self.action_value_scoring_after
            - self.action_value_scoring_before
        )

    @property
    def defensive_value(self) -> Optional[float]:
        return (
            None
            if None
            in (
                self.action_value_conceding_before,
                self.action_value_conceding_after,
            )
            else self.action_value_conceding_after
            - self.action_value_conceding_before
        )

    @property
    def value(self) -> Optional[float]:
        if None in (
            self.action_value_scoring_before,
            self.action_value_scoring_after,
            self.action_value_conceding_before,
            self.action_value_conceding_after,
        ):
            return None
        return (
            self.action_value_scoring_after - self.action_value_scoring_before
        ) - (
            self.action_value_conceding_after
            - self.action_value_conceding_before
        )


@dataclass
class DataRecord(ABC):
    """
    DataRecord

    Attributes:
        period: See [`Period`][kloppy.domain.models.common.Period]
        timestamp: Timestamp of occurrence, relative to the period kick-off
        ball_owning_team: See [`Team`][kloppy.domain.models.common.Team]
        ball_state: See [`Team`][kloppy.domain.models.common.BallState]
    """

    dataset: "Dataset" = field(init=False)
    prev_record: Optional["DataRecord"] = field(init=False)
    next_record: Optional["DataRecord"] = field(init=False)
    period: Period
    timestamp: timedelta
    statistics: List[Statistic]
    ball_owning_team: Optional[Team]
    ball_state: Optional[BallState]

    @property
    @abstractmethod
    def record_id(self) -> Union[int, str]:
        pass

    @property
    def time(self) -> Time:
        return Time(period=self.period, timestamp=self.timestamp)

    def set_refs(
        self,
        dataset: "Dataset",
        prev: Optional["DataRecord"],
        next_: Optional["DataRecord"],
    ):
        if hasattr(self, "dataset"):
            # TODO: determine if next/prev record should be affected
            # by Dataset.filter
            return

        self.dataset = dataset
        self.prev_record = prev
        self.next_record = next_

    @property
    def attacking_direction(self):
        if (
            self.dataset
            and self.dataset.metadata
            and self.dataset.metadata.orientation is not None
        ):
            try:
                return AttackingDirection.from_orientation(
                    self.dataset.metadata.orientation,
                    period=self.period,
                    ball_owning_team=self.ball_owning_team,
                )
            except OrientationError:
                return AttackingDirection.NOT_SET
        return AttackingDirection.NOT_SET

    def matches(self, filter_) -> bool:
        if filter_ is None:
            return True
        elif callable(filter_):
            return filter_(self)
        else:
            raise InvalidFilterError()

    def prev(self, filter_=None) -> Optional[Self]:
        if self.prev_record:
            prev_record = self.prev_record
            while prev_record:
                if prev_record.matches(filter_):
                    return prev_record
                prev_record = prev_record.prev_record

    def next(self, filter_=None) -> Optional[Self]:
        if self.next_record:
            next_record = self.next_record
            while next_record:
                if next_record.matches(filter_):
                    return next_record
                next_record = next_record.next_record

    def replace(self, **changes):
        return replace(self, **changes)

    def __str__(self):
        return f"<{self.__class__.__name__}>"

    __repr__ = __str__


@dataclass
class Metadata:
    """
    Metadata

    Attributes:
        teams: `[home_team, away_team]`. See [`Team`][kloppy.domain.models.common.Team]
        periods: See [`Period`][kloppy.domain.models.common.Period]
        pitch_dimensions: See [`PitchDimensions`][kloppy.domain.models.pitch.PitchDimensions]
        score: See [`Score`][kloppy.domain.models.common.Score]
        frame_rate:
        orientation: See [`Orientation`][kloppy.domain.models.common.Orientation]
        flags:
        provider: See [`Provider`][kloppy.domain.models.common.Provider]
        date: Date of the game.
        game_week: Game week (or match day) of the game. It can also be the stage
        (ex: "8th Finals"), if the game is happening during a cup or a play-off.
        game_id: Game id of the game from the provider.
    """

    teams: List[Team]
    periods: List[Period]
    pitch_dimensions: PitchDimensions
    orientation: Orientation
    flags: DatasetFlag
    provider: Provider
    coordinate_system: CoordinateSystem
    score: Optional[Score] = None
    frame_rate: Optional[float] = None
    date: Optional[datetime] = None
    game_week: Optional[str] = None
    game_id: Optional[str] = None
    home_coach: Optional[str] = None
    away_coach: Optional[str] = None
    officials: Optional[List] = field(default_factory=list)
    attributes: Optional[Dict] = field(default_factory=dict, compare=False)

    def __post_init__(self):
        if self.coordinate_system is not None:
            # set the pitch dimensions from the coordinate system
            self.pitch_dimensions = self.coordinate_system.pitch_dimensions

        for i, period in enumerate(self.periods):
            period.set_refs(
                prev=self.periods[i - 1] if i > 0 else None,
                next_=self.periods[i + 1]
                if i + 1 < len(self.periods)
                else None,
            )


T = TypeVar("T", bound="DataRecord")


@dataclass
class Dataset(ABC, Generic[T]):
    """
    Dataset

    Attributes:
        records:
        metadata: Metadata for this Dataset

    """

    Column = NewType("Column", Union[str, Callable[[T], Any]])

    records: List[T]
    metadata: Metadata

    def __iter__(self):
        return iter(self.records)

    def __getitem__(self, item):
        return self.records[item]

    def __len__(self):
        return len(self.records)

    def __post_init__(self):
        for i, record in enumerate(self.records):
            record.set_refs(
                dataset=self,
                prev=self.records[i - 1] if i > 0 else None,
                next_=self.records[i + 1]
                if i + 1 < len(self.records)
                else None,
            )

        self._init_player_positions()
        self._update_formations_and_positions()

    def _init_player_positions(self):
        start_of_match = self.metadata.periods[0].start_time
        for team in self.metadata.teams:
            for player in team.players:
                player.positions.reset()
                if player.starting:
                    player.set_position(
                        start_of_match,
                        player.starting_position or PositionType.unknown(),
                    )

    def _update_formations_and_positions(self):
        """Update player positions based on the events for example."""
        pass

    @property
    @abstractmethod
    def dataset_type(self) -> DatasetType:
        raise NotImplementedError

    @abstractmethod
    def to_pandas(
        self,
        record_converter: Callable[[T], Dict] = None,
        additional_columns: Dict[str, Union[Callable[[T], Any], Any]] = None,
    ) -> "DataFrame":
        pass

    def transform(self, *args, **kwargs):
        """
        See [transform][kloppy.helpers.transform]
        """
        from kloppy.helpers import transform

        return transform(self, *args, **kwargs)

    def filter(self, filter_):
        """
        Filter all records used `filter_`

        Arguments:
            - filter_:

        Examples:
            >>> from kloppy.domain import EventType
            >>> dataset = dataset.filter(lambda event: event.event_type == EventType.PASS)
            >>> dataset = dataset.filter('pass')
        """
        return replace(
            self,
            records=self.find_all(filter_),
        )

    def map(self, mapper):
        return replace(
            self, records=[mapper(record) for record in self.records]
        )

    def find_all(self, filter_) -> List[T]:
        return [record for record in self.records if record.matches(filter_)]

    def find(self, filter_) -> Optional[T]:
        for record in self.records:
            if record.matches(filter_):
                return record

    @classmethod
    def from_dataset(
        cls, dataset: "Dataset", mapper_fn: Callable[[DataRecord], DataRecord]
    ):
        """
        Create a new Dataset from other dataset

        Arguments:
            - mapper_fn:

        Examples:
            >>> from kloppy.domain import Code,     CodeDataset

            >>> code_dataset = (
            >>>     CodeDataset
            >>>     .from_dataset(
            >>>         dataset,
            >>>         lambda event: Code(
            >>>             code_id=event.event_id,
            >>>             code=event.event_name,
            >>>             period=event.period,
            >>>             timestamp=event.timestamp - 7,
            >>>             end_timestamp=event.timestamp + 5,
            >>>             labels={
            >>>                 'Player': str(event.player),
            >>>                 'Team': str(event.team)
            >>>             }
            >>>         )
            >>>     )
            >>> )
        """
        return cls(
            metadata=dataset.metadata,
            records=[mapper_fn(record) for record in dataset.records],
        )

    def get_record_by_id(self, record_id: Union[int, str]) -> Optional[T]:
        for record in self.records:
            if record.record_id == record_id:
                return record

    @overload
    def to_records(
        self,
        *columns: "Column",
        as_list: Literal[True] = True,
        **named_columns: "Column",
    ) -> List[Dict[str, Any]]:
        ...

    @overload
    def to_records(
        self,
        *columns: "Column",
        as_list: Literal[False] = False,
        **named_columns: "Column",
    ) -> Iterable[Dict[str, Any]]:
        ...

    def to_records(
        self,
        *columns: "Column",
        as_list: bool = True,
        **named_columns: "Column",
    ) -> Union[List[Dict[str, Any]], Iterable[Dict[str, Any]]]:
        from ..services.transformers.data_record import get_transformer_cls

        transformer = get_transformer_cls(self.dataset_type)(
            *columns, **named_columns
        )
        iterator = map(transformer, self.records)
        if as_list:
            return list(iterator)
        else:
            return iterator

    def to_dict(
        self,
        *columns: "Column",
        orient: Literal["list"] = "list",
        **named_columns: "Column",
    ) -> Dict[str, List[Any]]:
        if orient == "list":
            from ..services.transformers.data_record import get_transformer_cls

            transformer = get_transformer_cls(self.dataset_type)(
                *columns, **named_columns
            )

            c = len(self.records)
            items = defaultdict(lambda: [None] * c)
            for i, record in enumerate(self.records):
                item = transformer(record)
                for k, v in item.items():
                    items[k][i] = v

            return items
        else:
            raise KloppyParameterError(
                f"Orient {orient} is not supported. Only orient='list' is supported"
            )

    def to_df(
        self,
        *columns: "Column",
        engine: Optional[
            Union[
                Literal["polars"],
                Literal["pandas"],
                Literal["pandas[pyarrow]"],
            ]
        ] = None,
        **named_columns: "Column",
    ):
        from kloppy.config import get_config

        if not engine:
            engine = get_config("dataframe.engine")

        if engine == "pandas[pyarrow]":
            try:
                import pandas as pd

                types_mapper = pd.ArrowDtype
            except ImportError:
                raise ImportError(
                    "Seems like you don't have pandas installed. Please"
                    " install it using: pip install pandas"
                )
            except AttributeError:
                raise AttributeError(
                    "Seems like you have an older version of pandas installed. Please"
                    " upgrade to at least 1.5 using: pip install pandas>=1.5"
                )

            try:
                import pyarrow as pa
            except ImportError:
                raise ImportError(
                    "Seems like you don't have pyarrow installed. Please"
                    " install it using: pip install pyarrow"
                )

            table = pa.Table.from_pydict(
                self.to_dict(*columns, **named_columns)
            )
            return table.to_pandas(types_mapper=types_mapper)

        elif engine == "pandas":
            try:
                from pandas import DataFrame
            except ImportError:
                raise ImportError(
                    "Seems like you don't have pandas installed. Please"
                    " install it using: pip install pandas"
                )

            return DataFrame.from_dict(self.to_dict(*columns, **named_columns))
        elif engine == "polars":
            try:
                from polars import from_dict
            except ImportError:
                raise ImportError(
                    "Seems like you don't have polars installed. Please"
                    " install it using: pip install polars"
                )

            return from_dict(self.to_dict(*columns, **named_columns))
        else:
            raise KloppyParameterError(f"Engine {engine} is not valid")

    def __repr__(self):
        return f"<{self.__class__.__name__} record_count={len(self.records)}>"

    __str__ = __repr__<|MERGE_RESOLUTION|>--- conflicted
+++ resolved
@@ -867,8 +867,6 @@
             )
 
 
-<<<<<<< HEAD
-@dataclass
 class SignalityCoordinateSystem(CoordinateSystem):
     @property
     def provider(self) -> Provider:
@@ -884,16 +882,16 @@
 
     @property
     def pitch_dimensions(self) -> PitchDimensions:
-        if self.pitch_length is not None and self.pitch_width is not None:
+        if self._pitch_length is not None and self._pitch_width is not None:
             return MetricPitchDimensions(
                 x_dim=Dimension(
-                    -1 * self.pitch_length / 2, self.pitch_length / 2
+                    -1 * self._pitch_length / 2, self._pitch_length / 2
                 ),
                 y_dim=Dimension(
-                    -1 * self.pitch_width / 2, self.pitch_width / 2
+                    -1 * self._pitch_width / 2, self._pitch_width / 2
                 ),
-                pitch_length=self.pitch_length,
-                pitch_width=self.pitch_width,
+                pitch_length=self._pitch_length,
+                pitch_width=self._pitch_width,
                 standardized=False,
             )
         else:
@@ -906,11 +904,7 @@
             )
 
 
-@dataclass
-class DatafactoryCoordinateSystem(CoordinateSystem):
-=======
 class DatafactoryCoordinateSystem(ProviderCoordinateSystem):
->>>>>>> 19452f12
     @property
     def provider(self) -> Provider:
         return Provider.DATAFACTORY
