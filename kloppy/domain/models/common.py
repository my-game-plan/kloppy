--- conflicted
+++ resolved
@@ -867,9 +867,8 @@
             )
 
 
-<<<<<<< HEAD
 @dataclass
-class SignalityCoordinateSystem(CoordinateSystem):
+class SignalityCoordinateSystem(ProviderCoordinateSystem):
     @property
     def provider(self) -> Provider:
         return Provider.SIGNALITY
@@ -906,11 +905,7 @@
             )
 
 
-@dataclass
-class DatafactoryCoordinateSystem(CoordinateSystem):
-=======
 class DatafactoryCoordinateSystem(ProviderCoordinateSystem):
->>>>>>> 510925ea
     @property
     def provider(self) -> Provider:
         return Provider.DATAFACTORY
