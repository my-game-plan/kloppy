import sys
from abc import ABC, abstractmethod
from collections import defaultdict
from dataclasses import InitVar, dataclass, field, replace
from datetime import datetime, timedelta
from enum import Enum, Flag
from typing import (
    Any,
    Callable,
    Dict,
    Generic,
    Iterable,
    List,
    Literal,
    NewType,
    Optional,
    TypeVar,
    Union,
    overload,
)

from ...utils import deprecated, snake_case
from .position import PositionType

if sys.version_info >= (3, 11):
    from typing import Self
else:
    from typing_extensions import Self

from ...exceptions import (
    InvalidFilterError,
    KloppyParameterError,
    OrientationError,
)
from .formation import FormationType
from .pitch import (
    Dimension,
    ImperialPitchDimensions,
    MetricPitchDimensions,
    NormalizedPitchDimensions,
    OptaPitchDimensions,
    PitchDimensions,
    Unit,
    WyscoutPitchDimensions,
    ImpectPitchDimensions,
)
from .time import Period, Time, TimeContainer


@dataclass
class Score:
    """
    Score

    Attributes:
        home:
        away:
    """

    home: int
    away: int


class Ground(Enum):
    """
    Attributes:
        HOME: home playing team
        AWAY: away playing team
        REFEREE: Referee (could be used in tracking data)
    """

    HOME = "home"
    AWAY = "away"
    REFEREE = "referee"

    def __str__(self):
        return self.value

    def __repr__(self):
        return self.value


class Provider(Enum):
    """
    Attributes:
        METRICA:
        TRACAB:
        SECONDSPECTRUM:
        OPTA:
        PFF:
        SKILLCORNER:
        STATSBOMB:
        SPORTEC:
        WYSCOUT:
        KLOPPY:
        DATAFACTORY:
        STATSPERFORM:
        HAWKEYE:
        SPORTVU:
        IMPECT:
    """

    METRICA = "metrica"
    TRACAB = "tracab"
    SECONDSPECTRUM = "second_spectrum"
    OPTA = "opta"
    PFF = "pff"
    SKILLCORNER = "skillcorner"
    STATSBOMB = "statsbomb"
    SPORTEC = "sportec"
    WYSCOUT = "wyscout"
    KLOPPY = "kloppy"
    DATAFACTORY = "datafactory"
    STATSPERFORM = "statsperform"
    HAWKEYE = "hawkeye"
    SPORTVU = "sportvu"
    IMPECT = "impect"
    OTHER = "other"

    def __str__(self):
        return self.value


class OfficialType(Enum):
    """Enumeration for types of officials (referees)."""

    VideoAssistantReferee = "Video Assistant Referee"
    MainReferee = "Main Referee"
    AssistantReferee = "Assistant Referee"
    FourthOfficial = "Fourth Official"

    def __str__(self):
        return self.value


@dataclass(frozen=True)
class Official:
    """
    Represents an official (referee) with optional names and roles.
    """

    official_id: str
    name: Optional[str] = None
    first_name: Optional[str] = None
    last_name: Optional[str] = None
    role: Optional[OfficialType] = None

    @property
    def full_name(self):
        """
        Returns the full name of the official, falling back to role-based or ID-based naming.
        """
        if self.name:
            return self.name
        if self.first_name and self.last_name:
            return f"{self.first_name} {self.last_name}"
        if self.last_name:
            return self.last_name
        if self.role:
            return f"{snake_case(str(self.role))}_{self.official_id}"
        return f"official_{self.official_id}"


@dataclass(frozen=True)
class Player:
    """
    Attributes:
        player_id: identifier given by the provider
        team: See [`Team`][kloppy.domain.models.common.Team]
        jersey_no: Jersey number
        name: Full name of the player
        first_name: First name
        last_name: Last name
        starting: `True` when player is part of the starting 11
        position: See [`Position][kloppy.domain.models.common.Position]
        attributes: attributes given by the provider
    """

    player_id: str
    team: "Team"
    jersey_no: int
    name: str = None
    first_name: str = None
    last_name: str = None

    # match specific
    starting: bool = False
    starting_position: Optional[PositionType] = None
    positions: TimeContainer[PositionType] = field(
        default_factory=TimeContainer, compare=False
    )

    attributes: Optional[Dict] = field(default_factory=dict, compare=False)

    @property
    def full_name(self):
        if self.name:
            return self.name
        if self.first_name or self.last_name:
            return f"{self.first_name} {self.last_name}"
        return f"{self.team.ground}_{self.jersey_no}"

    @property
    @deprecated("starting_position or positions should be used")
    def position(self) -> Optional[PositionType]:
        try:
            return self.positions.last()
        except KeyError:
            return None

    def __str__(self):
        return self.full_name

    def __hash__(self):
        return hash(self.player_id)

    def __eq__(self, other):
        if not isinstance(other, Player):
            return False
        return self.player_id == other.player_id

    def set_position(self, time: Time, position: Optional[PositionType]):
        self.positions.set(time, position)


@dataclass
class Team:
    """

    Attributes:
        team_id: id of the team, given by the provider
        name: readable name of the team
        ground: See [`Ground`][kloppy.domain.models.common.Ground]
        players: See [`Player`][kloppy.domain.models.common.Player]
        starting_formation: See ['FormationType']
    """

    team_id: str
    name: str
    ground: Ground
    starting_formation: Optional[FormationType] = None
    formations: TimeContainer[FormationType] = field(
        default_factory=TimeContainer, compare=False
    )
    players: List[Player] = field(default_factory=list)

    def __str__(self):
        return self.name

    def __hash__(self):
        return hash(self.team_id)

    def __eq__(self, other):
        if not isinstance(other, Team):
            return False
        return self.team_id == other.team_id

    def get_player_by_jersey_number(self, jersey_no: int):
        jersey_no = int(jersey_no)
        for player in self.players:
            if player.jersey_no == jersey_no:
                return player

        return None

    def get_player_by_position(self, position: PositionType, time: Time):
        for player in self.players:
            if player.positions.items:
                try:
                    player_position = player.positions.value_at(time)
                except KeyError:  # player that is subbed in later
                    continue
                if player_position and player_position == position:
                    return player

        return None

    def get_player_by_id(self, player_id: Union[int, str]):
        player_id = str(player_id)

        for player in self.players:
            if player.player_id == player_id:
                return player

        return None

    def set_formation(self, time: Time, formation: Optional[FormationType]):
        self.formations.set(time, formation)


class BallState(Enum):
    """
    BallState

    Attributes:
        ALIVE (BallState): Ball is in play
        DEAD (BallState): Ball is not in play
    """

    ALIVE = "alive"
    DEAD = "dead"

    def __repr__(self):
        return self.value


class Orientation(Enum):
    """
    The attacking direction of each team in a dataset.

    Attributes:
        BALL_OWNING_TEAM: The team that is currently in possession of the ball
            plays from left to right.
        ACTION_EXECUTING_TEAM: The team that executes the action
            plays from left to right. Used in event stream data only. Equivalent
            to "BALL_OWNING_TEAM" for tracking data.
        HOME_AWAY: The home team plays from left to right in the first period.
            The away team plays from left to right in the second period.
        AWAY_HOME: The away team plays from left to right in the first period.
            The home team plays from left to right in the second period.
        STATIC_HOME_AWAY: The home team plays from left to right in both periods.
        STATIC_AWAY_HOME: The away team plays from left to right in both periods.
        NOT_SET: The attacking direction is not defined.

    Notes:
        The attacking direction is not defined for penalty shootouts in the
        `HOME_AWAY`, `AWAY_HOME`, `STATIC_HOME_AWAY`, and `STATIC_AWAY_HOME`
        orientations. This period is ignored in orientation transforms
        involving one of these orientations and keeps its original
        attacking direction.
    """

    # change when possession changes
    BALL_OWNING_TEAM = "ball-owning-team"

    # depends on team which executed the action
    ACTION_EXECUTING_TEAM = "action-executing-team"

    # changes during half-time
    HOME_AWAY = "home-away"
    AWAY_HOME = "away-home"

    # won't change during match
    STATIC_HOME_AWAY = "fixed-home-away"
    STATIC_AWAY_HOME = "fixed-away-home"

    # Not set in dataset
    NOT_SET = "not-set"

    def __repr__(self):
        return self.value


class AttackingDirection(Enum):
    """
    AttackingDirection

    Attributes:
        LTR (AttackingDirection): Home team is playing from left to right
        RTL (AttackingDirection): Home team is playing from right to left
        NOT_SET (AttackingDirection): not set yet
    """

    LTR = "left-to-right"
    RTL = "right-to-left"
    NOT_SET = "not-set"

    @staticmethod
    def from_orientation(
        orientation: Orientation,
        period: Optional[Period] = None,
        ball_owning_team: Optional[Team] = None,
        action_executing_team: Optional[Team] = None,
    ) -> "AttackingDirection":
        """Determines the attacking direction for a specific data record.

        Args:
            orientation: The orientation of the dataset.
            period: The period of the data record.
            ball_owning_team: The team that is in possession of the ball.
            action_executing_team: The team that executes the action.

        Raises:
            OrientationError: If the attacking direction cannot be determined
                from the given data.

        Returns:
            The attacking direction for the given data record.
        """
        if orientation == Orientation.STATIC_HOME_AWAY:
            return AttackingDirection.LTR
        if orientation == Orientation.STATIC_AWAY_HOME:
            return AttackingDirection.RTL
        if orientation == Orientation.HOME_AWAY:
            if period is None:
                raise OrientationError(
                    "You must provide a period to determine the attacking direction"
                )
            dirmap = {
                1: AttackingDirection.LTR,
                2: AttackingDirection.RTL,
                3: AttackingDirection.LTR,
                4: AttackingDirection.RTL,
            }
            if period.id in dirmap:
                return dirmap[period.id]
            raise OrientationError(
                "This orientation is not defined for period %s" % period.id
            )
        if orientation == Orientation.AWAY_HOME:
            if period is None:
                raise OrientationError(
                    "You must provide a period to determine the attacking direction"
                )
            dirmap = {
                1: AttackingDirection.RTL,
                2: AttackingDirection.LTR,
                3: AttackingDirection.RTL,
                4: AttackingDirection.LTR,
            }
            if period.id in dirmap:
                return dirmap[period.id]
            raise OrientationError(
                "This orientation is not defined for period %s" % period.id
            )
        if orientation == Orientation.BALL_OWNING_TEAM:
            if ball_owning_team is None:
                raise OrientationError(
                    "You must provide the ball owning team to determine the attacking direction"
                )
            if ball_owning_team is not None:
                if ball_owning_team.ground == Ground.HOME:
                    return AttackingDirection.LTR
                if ball_owning_team.ground == Ground.AWAY:
                    return AttackingDirection.RTL
                raise OrientationError(
                    "Invalid ball_owning_team: %s", ball_owning_team
                )
            return AttackingDirection.NOT_SET
        if orientation == Orientation.ACTION_EXECUTING_TEAM:
            if action_executing_team is None:
                raise ValueError(
                    "You must provide the action executing team to determine the attacking direction"
                )
            if action_executing_team.ground == Ground.HOME:
                return AttackingDirection.LTR
            if action_executing_team.ground == Ground.AWAY:
                return AttackingDirection.RTL
            raise OrientationError(
                "Invalid action_executing_team: %s", action_executing_team
            )
        raise OrientationError("Unknown orientation: %s", orientation)

    def __repr__(self):
        return self.value


class VerticalOrientation(Enum):
    # the y axis increases as you go from top to bottom of the pitch
    TOP_TO_BOTTOM = "top-to-bottom"

    # the y axis decreases as you go from top to bottom of the pitch
    BOTTOM_TO_TOP = "bottom-to-top"


class Origin(Enum):
    """
    Attributes:
        TOP_LEFT: Origin at the top left of the field
        BOTTOM_RIGHT: Origin at the bottom left of the field
        CENTER: Origin at the center of the field
    """

    TOP_LEFT = "top-left"
    BOTTOM_LEFT = "bottom-left"
    CENTER = "center"

    def __str__(self):
        return self.value


class CoordinateSystem(ABC):
    @property
    @abstractmethod
    def origin(self) -> Origin:
        raise NotImplementedError

    @property
    @abstractmethod
    def vertical_orientation(self) -> VerticalOrientation:
        raise NotImplementedError

    @property
    @abstractmethod
    def pitch_dimensions(self) -> PitchDimensions:
        raise NotImplementedError

    @property
    def normalized(self) -> bool:
        return isinstance(self.pitch_dimensions, NormalizedPitchDimensions)

    @property
    def pitch_length(self) -> Optional[float]:
        return self.pitch_dimensions.pitch_length

    @property
    def pitch_width(self) -> Optional[float]:
        return self.pitch_dimensions.pitch_width

    def __eq__(self, other):
        if isinstance(other, CoordinateSystem):
            return (
                self.origin == other.origin
                and self.vertical_orientation == other.vertical_orientation
                and self.pitch_dimensions == other.pitch_dimensions
            )

        return False


class ProviderCoordinateSystem(CoordinateSystem):
    def __init__(
        self,
        pitch_length: Optional[float] = None,
        pitch_width: Optional[float] = None,
    ):
        self._pitch_length = pitch_length
        self._pitch_width = pitch_width

    @property
    @abstractmethod
    def provider(self) -> Provider:
        raise NotImplementedError


class CustomCoordinateSystem(CoordinateSystem):
    def __init__(
        self,
        origin: Origin,
        vertical_orientation: VerticalOrientation,
        pitch_dimensions: PitchDimensions,
    ):
        self._origin = origin
        self._vertical_orientation = vertical_orientation
        self._pitch_dimensions = pitch_dimensions

    @property
    def origin(self) -> Origin:
        return self._origin

    @property
    def vertical_orientation(self) -> VerticalOrientation:
        return self._vertical_orientation

    @property
    def pitch_dimensions(self) -> PitchDimensions:
        return self._pitch_dimensions


class KloppyCoordinateSystem(ProviderCoordinateSystem):
    @property
    def provider(self) -> Provider:
        return Provider.KLOPPY

    @property
    def origin(self) -> Origin:
        return Origin.TOP_LEFT

    @property
    def vertical_orientation(self) -> VerticalOrientation:
        return VerticalOrientation.TOP_TO_BOTTOM

    @property
    def pitch_dimensions(self) -> PitchDimensions:
        if self._pitch_length is not None and self._pitch_width is not None:
            return NormalizedPitchDimensions(
                x_dim=Dimension(0, 1),
                y_dim=Dimension(0, 1),
                pitch_length=self._pitch_length,
                pitch_width=self._pitch_width,
                standardized=False,
            )
        else:
            return NormalizedPitchDimensions(
                x_dim=Dimension(0, 1),
                y_dim=Dimension(0, 1),
                pitch_length=105,
                pitch_width=68,
                standardized=True,
            )


class MetricaCoordinateSystem(KloppyCoordinateSystem):
    @property
    def provider(self) -> Provider:
        return Provider.METRICA


class TracabCoordinateSystem(ProviderCoordinateSystem):
    @property
    def provider(self) -> Provider:
        return Provider.TRACAB

    @property
    def origin(self) -> Origin:
        return Origin.CENTER

    @property
    def vertical_orientation(self) -> VerticalOrientation:
        return VerticalOrientation.BOTTOM_TO_TOP

    @property
    def pitch_dimensions(self) -> PitchDimensions:
        if self._pitch_length is not None and self._pitch_width is not None:
            return MetricPitchDimensions(
                x_dim=Dimension(
                    -1 * self._pitch_length / 2, self._pitch_length / 2
                ),
                y_dim=Dimension(
                    -1 * self._pitch_width / 2, self._pitch_width / 2
                ),
                pitch_length=self._pitch_length,
                pitch_width=self._pitch_width,
                standardized=False,
            ).convert(to_unit=Unit.CENTIMETERS)
        else:
            return MetricPitchDimensions(
                x_dim=Dimension(None, None),
                y_dim=Dimension(None, None),
                pitch_length=None,
                pitch_width=None,
                standardized=False,
            ).convert(to_unit=Unit.CENTIMETERS)


class SecondSpectrumCoordinateSystem(ProviderCoordinateSystem):
    @property
    def provider(self) -> Provider:
        return Provider.SECONDSPECTRUM

    @property
    def origin(self) -> Origin:
        return Origin.CENTER

    @property
    def vertical_orientation(self) -> VerticalOrientation:
        return VerticalOrientation.BOTTOM_TO_TOP

    @property
    def pitch_dimensions(self) -> PitchDimensions:
        if self._pitch_length is not None and self._pitch_width is not None:
            return MetricPitchDimensions(
                x_dim=Dimension(
                    -1 * self._pitch_length / 2, self._pitch_length / 2
                ),
                y_dim=Dimension(
                    -1 * self._pitch_width / 2, self._pitch_width / 2
                ),
                pitch_length=self._pitch_length,
                pitch_width=self._pitch_width,
                standardized=False,
            )
        else:
            return MetricPitchDimensions(
                x_dim=Dimension(None, None),
                y_dim=Dimension(None, None),
                pitch_length=None,
                pitch_width=None,
                standardized=False,
            )


class OptaCoordinateSystem(ProviderCoordinateSystem):
    @property
    def provider(self) -> Provider:
        return Provider.OPTA

    @property
    def origin(self) -> Origin:
        return Origin.BOTTOM_LEFT

    @property
    def vertical_orientation(self) -> VerticalOrientation:
        return VerticalOrientation.BOTTOM_TO_TOP

    @property
    def pitch_dimensions(self) -> PitchDimensions:
        return OptaPitchDimensions(
            pitch_length=self._pitch_length, pitch_width=self._pitch_width
        )


class SportecEventDataCoordinateSystem(ProviderCoordinateSystem):
    @property
    def provider(self) -> Provider:
        return Provider.SPORTEC

    @property
    def origin(self) -> Origin:
        return Origin.BOTTOM_LEFT

    @property
    def vertical_orientation(self) -> VerticalOrientation:
        return VerticalOrientation.BOTTOM_TO_TOP

    @property
    def pitch_dimensions(self) -> PitchDimensions:
        return MetricPitchDimensions(
            x_dim=Dimension(0, self._pitch_length),
            y_dim=Dimension(0, self._pitch_width),
            pitch_length=self._pitch_length,
            pitch_width=self._pitch_width,
            standardized=False,
        )


class SportecTrackingDataCoordinateSystem(ProviderCoordinateSystem):
    @property
    def provider(self) -> Provider:
        return Provider.SPORTEC

    @property
    def origin(self) -> Origin:
        return Origin.CENTER

    @property
    def vertical_orientation(self) -> VerticalOrientation:
        return VerticalOrientation.BOTTOM_TO_TOP

    @property
    def pitch_dimensions(self) -> PitchDimensions:
        if self._pitch_length is not None and self._pitch_width is not None:
            return MetricPitchDimensions(
                x_dim=Dimension(
                    -1 * self._pitch_length / 2, self._pitch_length / 2
                ),
                y_dim=Dimension(
                    -1 * self._pitch_width / 2, self._pitch_width / 2
                ),
                pitch_length=self._pitch_length,
                pitch_width=self._pitch_width,
                standardized=False,
            )
        else:
            return MetricPitchDimensions(
                x_dim=Dimension(None, None),
                y_dim=Dimension(None, None),
                pitch_length=None,
                pitch_width=None,
                standardized=False,
            )


class StatsBombCoordinateSystem(ProviderCoordinateSystem):
    @property
    def provider(self) -> Provider:
        return Provider.STATSBOMB

    @property
    def origin(self) -> Origin:
        return Origin.TOP_LEFT

    @property
    def vertical_orientation(self) -> VerticalOrientation:
        return VerticalOrientation.TOP_TO_BOTTOM

    @property
    def pitch_dimensions(self) -> PitchDimensions:
        return ImperialPitchDimensions(
            x_dim=Dimension(0, 120),
            y_dim=Dimension(0, 80),
            pitch_length=self._pitch_length,
            pitch_width=self._pitch_width,
            standardized=True,
        )


class PFFCoordinateSystem(ProviderCoordinateSystem):
    @property
    def provider(self) -> Provider:
        return Provider.PFF

    @property
    def origin(self) -> Origin:
        return Origin.CENTER

    @property
    def vertical_orientation(self) -> VerticalOrientation:
        return VerticalOrientation.BOTTOM_TO_TOP

    @property
    def pitch_dimensions(self) -> PitchDimensions:
        if self._pitch_length is not None and self._pitch_width is not None:
            return MetricPitchDimensions(
                x_dim=Dimension(
                    -1 * self._pitch_length / 2, self._pitch_length / 2
                ),
                y_dim=Dimension(
                    -1 * self._pitch_width / 2, self._pitch_width / 2
                ),
                pitch_length=self._pitch_length,
                pitch_width=self._pitch_width,
                standardized=False,
            )
        else:
            return MetricPitchDimensions(
                x_dim=Dimension(None, None),
                y_dim=Dimension(None, None),
                pitch_length=None,
                pitch_width=None,
                standardized=False,
            )


class WyscoutCoordinateSystem(ProviderCoordinateSystem):
    @property
    def provider(self) -> Provider:
        return Provider.WYSCOUT

    @property
    def origin(self) -> Origin:
        return Origin.TOP_LEFT

    @property
    def vertical_orientation(self) -> VerticalOrientation:
        return VerticalOrientation.TOP_TO_BOTTOM

    @property
    def pitch_dimensions(self) -> PitchDimensions:
        return WyscoutPitchDimensions(
            pitch_length=self._pitch_length, pitch_width=self._pitch_width
        )


class SkillCornerCoordinateSystem(ProviderCoordinateSystem):
    @property
    def provider(self) -> Provider:
        return Provider.SKILLCORNER

    @property
    def origin(self) -> Origin:
        return Origin.CENTER

    @property
    def vertical_orientation(self) -> VerticalOrientation:
        return VerticalOrientation.BOTTOM_TO_TOP

    @property
    def pitch_dimensions(self) -> PitchDimensions:
        if self._pitch_length is not None and self._pitch_width is not None:
            return MetricPitchDimensions(
                x_dim=Dimension(
                    -1 * self._pitch_length / 2, self._pitch_length / 2
                ),
                y_dim=Dimension(
                    -1 * self._pitch_width / 2, self._pitch_width / 2
                ),
                pitch_length=self._pitch_length,
                pitch_width=self._pitch_width,
                standardized=False,
            )
        else:
            return MetricPitchDimensions(
                x_dim=Dimension(None, None),
                y_dim=Dimension(None, None),
                pitch_length=None,
                pitch_width=None,
                standardized=False,
            )


class DatafactoryCoordinateSystem(ProviderCoordinateSystem):
    @property
    def provider(self) -> Provider:
        return Provider.DATAFACTORY

    @property
    def origin(self) -> Origin:
        return Origin.CENTER

    @property
    def vertical_orientation(self) -> VerticalOrientation:
        return VerticalOrientation.TOP_TO_BOTTOM

    @property
    def pitch_dimensions(self) -> PitchDimensions:
        if self._pitch_length is not None and self._pitch_width is not None:
            return NormalizedPitchDimensions(
                x_dim=Dimension(-1, 1),
                y_dim=Dimension(-1, 1),
                pitch_length=self._pitch_length,
                pitch_width=self._pitch_width,
                standardized=False,
            )
        else:
            return NormalizedPitchDimensions(
                x_dim=Dimension(-1, 1),
                y_dim=Dimension(-1, 1),
                pitch_length=105,
                pitch_width=68,
                standardized=True,
            )


class SportVUCoordinateSystem(ProviderCoordinateSystem):
    @property
    def provider(self) -> Provider:
        return Provider.SPORTVU

    @property
    def origin(self) -> Origin:
        return Origin.TOP_LEFT

    @property
    def vertical_orientation(self) -> VerticalOrientation:
        return VerticalOrientation.TOP_TO_BOTTOM

    @property
    def pitch_dimensions(self) -> PitchDimensions:
        return MetricPitchDimensions(
            x_dim=Dimension(0, self._pitch_length),
            y_dim=Dimension(0, self._pitch_width),
            pitch_length=self._pitch_length,
            pitch_width=self._pitch_width,
            standardized=False,
        )


<<<<<<< HEAD
@dataclass
class ImpectCoordinateSystem(CoordinateSystem):
    @property
    def provider(self) -> Provider:
        return Provider.IMPECT
=======
class HawkEyeCoordinateSystem(ProviderCoordinateSystem):
    @property
    def provider(self) -> Provider:
        return Provider.HAWKEYE
>>>>>>> 887b5ef1

    @property
    def origin(self) -> Origin:
        return Origin.CENTER

    @property
    def vertical_orientation(self) -> VerticalOrientation:
        return VerticalOrientation.BOTTOM_TO_TOP

    @property
    def pitch_dimensions(self) -> PitchDimensions:
<<<<<<< HEAD
        return ImpectPitchDimensions()
=======
        if self._pitch_length is not None and self._pitch_width is not None:
            return MetricPitchDimensions(
                x_dim=Dimension(
                    -1 * self._pitch_length / 2, self._pitch_length / 2
                ),
                y_dim=Dimension(
                    -1 * self._pitch_width / 2, self._pitch_width / 2
                ),
                pitch_length=self._pitch_length,
                pitch_width=self._pitch_width,
                standardized=False,
            )
        else:
            return MetricPitchDimensions(
                x_dim=Dimension(None, None),
                y_dim=Dimension(None, None),
                pitch_length=None,
                pitch_width=None,
                standardized=False,
            )
>>>>>>> 887b5ef1


class DatasetType(Enum):
    """
    DatasetType

    Attributes:
        TRACKING (DatasetType):
        EVENT (DatasetType):
        CODE (DatasetType):
    """

    TRACKING = "TRACKING"
    EVENT = "EVENT"
    CODE = "CODE"

    def __repr__(self):
        return self.value


def build_coordinate_system(
    provider: Provider,
    dataset_type: DatasetType = DatasetType.EVENT,
    pitch_length: Optional[float] = None,
    pitch_width: Optional[float] = None,
) -> CoordinateSystem:
    """Build a coordinate system for a given provider and dataset type.

    Args:
        provider: The provider of the dataset.
        dataset_type: The type of the dataset.
        pitch_length: The real length of the pitch.
        pitch_width: The real width of the pitch.

    Returns:
        The coordinate system for the given provider and dataset type.
    """
    coordinate_systems = {
        Provider.TRACAB: TracabCoordinateSystem,
        Provider.KLOPPY: KloppyCoordinateSystem,
        Provider.METRICA: MetricaCoordinateSystem,
        Provider.OPTA: OptaCoordinateSystem,
        Provider.SPORTEC: {
            DatasetType.EVENT: SportecEventDataCoordinateSystem,
            DatasetType.TRACKING: SportecTrackingDataCoordinateSystem,
        },
        Provider.STATSBOMB: StatsBombCoordinateSystem,
        Provider.PFF: PFFCoordinateSystem,
        Provider.WYSCOUT: WyscoutCoordinateSystem,
        Provider.SKILLCORNER: SkillCornerCoordinateSystem,
        Provider.DATAFACTORY: DatafactoryCoordinateSystem,
        Provider.SECONDSPECTRUM: SecondSpectrumCoordinateSystem,
        Provider.HAWKEYE: HawkEyeCoordinateSystem,
        Provider.SPORTVU: SportVUCoordinateSystem,
        Provider.IMPECT: ImpectCoordinateSystem,
    }

    if provider in coordinate_systems:
        if isinstance(coordinate_systems[provider], dict):
            assert dataset_type in coordinate_systems[provider]
            return coordinate_systems[provider][dataset_type](
                pitch_length=pitch_length, pitch_width=pitch_width
            )
        else:
            return coordinate_systems[provider](
                pitch_length=pitch_length, pitch_width=pitch_width
            )
    else:
        raise ValueError(f"Invalid provider: {provider}")


class DatasetFlag(Flag):
    BALL_OWNING_TEAM = 1
    BALL_STATE = 2


@dataclass
class Statistic(ABC):
    name: str = field(init=False)


@dataclass
class ScalarStatistic(Statistic):
    value: float


@dataclass
class ExpectedGoals(ScalarStatistic):
    """Expected goals"""

    def __post_init__(self):
        self.name = "xG"


@dataclass
class PostShotExpectedGoals(ScalarStatistic):
    """Post-shot expected goals"""

    def __post_init__(self):
        self.name = "PSxG"


@dataclass
class ActionValue(Statistic):
    """Action value"""

    name: str
    action_value_scoring_before: Optional[float] = field(default=None)
    action_value_scoring_after: Optional[float] = field(default=None)
    action_value_conceding_before: Optional[float] = field(default=None)
    action_value_conceding_after: Optional[float] = field(default=None)

    @property
    def offensive_value(self) -> Optional[float]:
        return (
            None
            if None
            in (
                self.action_value_scoring_before,
                self.action_value_scoring_after,
            )
            else self.action_value_scoring_after
            - self.action_value_scoring_before
        )

    @property
    def defensive_value(self) -> Optional[float]:
        return (
            None
            if None
            in (
                self.action_value_conceding_before,
                self.action_value_conceding_after,
            )
            else self.action_value_conceding_after
            - self.action_value_conceding_before
        )

    @property
    def value(self) -> Optional[float]:
        if None in (
            self.action_value_scoring_before,
            self.action_value_scoring_after,
            self.action_value_conceding_before,
            self.action_value_conceding_after,
        ):
            return None
        return (
            self.action_value_scoring_after - self.action_value_scoring_before
        ) - (
            self.action_value_conceding_after
            - self.action_value_conceding_before
        )


@dataclass
class DataRecord(ABC):
    """
    DataRecord

    Attributes:
        period: See [`Period`][kloppy.domain.models.common.Period]
        timestamp: Timestamp of occurrence, relative to the period kick-off
        ball_owning_team: See [`Team`][kloppy.domain.models.common.Team]
        ball_state: See [`Team`][kloppy.domain.models.common.BallState]
    """

    dataset: "Dataset" = field(init=False)
    prev_record: Optional["DataRecord"] = field(init=False)
    next_record: Optional["DataRecord"] = field(init=False)
    period: Period
    timestamp: timedelta
    statistics: List[Statistic]
    ball_owning_team: Optional[Team]
    ball_state: Optional[BallState]

    @property
    @abstractmethod
    def record_id(self) -> Union[int, str]:
        pass

    @property
    def time(self) -> Time:
        return Time(period=self.period, timestamp=self.timestamp)

    def set_refs(
        self,
        dataset: "Dataset",
        prev: Optional["DataRecord"],
        next_: Optional["DataRecord"],
    ):
        if hasattr(self, "dataset"):
            # TODO: determine if next/prev record should be affected
            # by Dataset.filter
            return

        self.dataset = dataset
        self.prev_record = prev
        self.next_record = next_

    @property
    def attacking_direction(self):
        if (
            self.dataset
            and self.dataset.metadata
            and self.dataset.metadata.orientation is not None
        ):
            try:
                return AttackingDirection.from_orientation(
                    self.dataset.metadata.orientation,
                    period=self.period,
                    ball_owning_team=self.ball_owning_team,
                )
            except OrientationError:
                return AttackingDirection.NOT_SET
        return AttackingDirection.NOT_SET

    def matches(self, filter_) -> bool:
        if filter_ is None:
            return True
        elif callable(filter_):
            return filter_(self)
        else:
            raise InvalidFilterError()

    def prev(self, filter_=None) -> Optional[Self]:
        if self.prev_record:
            prev_record = self.prev_record
            while prev_record:
                if prev_record.matches(filter_):
                    return prev_record
                prev_record = prev_record.prev_record

    def next(self, filter_=None) -> Optional[Self]:
        if self.next_record:
            next_record = self.next_record
            while next_record:
                if next_record.matches(filter_):
                    return next_record
                next_record = next_record.next_record

    def replace(self, **changes):
        return replace(self, **changes)

    def __str__(self):
        return f"<{self.__class__.__name__}>"

    __repr__ = __str__


@dataclass
class Metadata:
    """
    Metadata

    Attributes:
        teams: `[home_team, away_team]`. See [`Team`][kloppy.domain.models.common.Team]
        periods: See [`Period`][kloppy.domain.models.common.Period]
        pitch_dimensions: See [`PitchDimensions`][kloppy.domain.models.pitch.PitchDimensions]
        score: See [`Score`][kloppy.domain.models.common.Score]
        frame_rate:
        orientation: See [`Orientation`][kloppy.domain.models.common.Orientation]
        flags:
        provider: See [`Provider`][kloppy.domain.models.common.Provider]
        date: Date of the game.
        game_week: Game week (or match day) of the game. It can also be the stage
        (ex: "8th Finals"), if the game is happening during a cup or a play-off.
        game_id: Game id of the game from the provider.
    """

    teams: List[Team]
    periods: List[Period]
    pitch_dimensions: PitchDimensions
    orientation: Orientation
    flags: DatasetFlag
    provider: Provider
    coordinate_system: CoordinateSystem
    score: Optional[Score] = None
    frame_rate: Optional[float] = None
    date: Optional[datetime] = None
    game_week: Optional[str] = None
    game_id: Optional[str] = None
    home_coach: Optional[str] = None
    away_coach: Optional[str] = None
    officials: Optional[List] = field(default_factory=list)
    attributes: Optional[Dict] = field(default_factory=dict, compare=False)

    def __post_init__(self):
        if self.coordinate_system is not None:
            # set the pitch dimensions from the coordinate system
            self.pitch_dimensions = self.coordinate_system.pitch_dimensions

        for i, period in enumerate(self.periods):
            period.set_refs(
                prev=self.periods[i - 1] if i > 0 else None,
                next_=self.periods[i + 1]
                if i + 1 < len(self.periods)
                else None,
            )


T = TypeVar("T", bound="DataRecord")


@dataclass
class Dataset(ABC, Generic[T]):
    """
    Dataset

    Attributes:
        records:
        metadata: Metadata for this Dataset

    """

    Column = NewType("Column", Union[str, Callable[[T], Any]])

    records: List[T]
    metadata: Metadata

    def __iter__(self):
        return iter(self.records)

    def __getitem__(self, item):
        return self.records[item]

    def __len__(self):
        return len(self.records)

    def __post_init__(self):
        for i, record in enumerate(self.records):
            record.set_refs(
                dataset=self,
                prev=self.records[i - 1] if i > 0 else None,
                next_=self.records[i + 1]
                if i + 1 < len(self.records)
                else None,
            )

        self._init_player_positions()
        self._update_formations_and_positions()

    def _init_player_positions(self):
        start_of_match = self.metadata.periods[0].start_time
        for team in self.metadata.teams:
            for player in team.players:
                player.positions.reset()
                if player.starting:
                    player.set_position(
                        start_of_match,
                        player.starting_position or PositionType.unknown(),
                    )

    def _update_formations_and_positions(self):
        """Update player positions based on the events for example."""
        pass

    @property
    @abstractmethod
    def dataset_type(self) -> DatasetType:
        raise NotImplementedError

    @abstractmethod
    def to_pandas(
        self,
        record_converter: Callable[[T], Dict] = None,
        additional_columns: Dict[str, Union[Callable[[T], Any], Any]] = None,
    ) -> "DataFrame":
        pass

    def transform(self, *args, **kwargs):
        """
        See [transform][kloppy.helpers.transform]
        """
        from kloppy.helpers import transform

        return transform(self, *args, **kwargs)

    def filter(self, filter_):
        """
        Filter all records used `filter_`

        Arguments:
            - filter_:

        Examples:
            >>> from kloppy.domain import EventType
            >>> dataset = dataset.filter(lambda event: event.event_type == EventType.PASS)
            >>> dataset = dataset.filter('pass')
        """
        return replace(
            self,
            records=self.find_all(filter_),
        )

    def map(self, mapper):
        return replace(
            self, records=[mapper(record) for record in self.records]
        )

    def find_all(self, filter_) -> List[T]:
        return [record for record in self.records if record.matches(filter_)]

    def find(self, filter_) -> Optional[T]:
        for record in self.records:
            if record.matches(filter_):
                return record

    @classmethod
    def from_dataset(
        cls, dataset: "Dataset", mapper_fn: Callable[[DataRecord], DataRecord]
    ):
        """
        Create a new Dataset from other dataset

        Arguments:
            - mapper_fn:

        Examples:
            >>> from kloppy.domain import Code,     CodeDataset

            >>> code_dataset = (
            >>>     CodeDataset
            >>>     .from_dataset(
            >>>         dataset,
            >>>         lambda event: Code(
            >>>             code_id=event.event_id,
            >>>             code=event.event_name,
            >>>             period=event.period,
            >>>             timestamp=event.timestamp - 7,
            >>>             end_timestamp=event.timestamp + 5,
            >>>             labels={
            >>>                 'Player': str(event.player),
            >>>                 'Team': str(event.team)
            >>>             }
            >>>         )
            >>>     )
            >>> )
        """
        return cls(
            metadata=dataset.metadata,
            records=[mapper_fn(record) for record in dataset.records],
        )

    def get_record_by_id(self, record_id: Union[int, str]) -> Optional[T]:
        for record in self.records:
            if record.record_id == record_id:
                return record

    @overload
    def to_records(
        self,
        *columns: "Column",
        as_list: Literal[True] = True,
        **named_columns: "Column",
    ) -> List[Dict[str, Any]]:
        ...

    @overload
    def to_records(
        self,
        *columns: "Column",
        as_list: Literal[False] = False,
        **named_columns: "Column",
    ) -> Iterable[Dict[str, Any]]:
        ...

    def to_records(
        self,
        *columns: "Column",
        as_list: bool = True,
        **named_columns: "Column",
    ) -> Union[List[Dict[str, Any]], Iterable[Dict[str, Any]]]:
        from ..services.transformers.data_record import get_transformer_cls

        transformer = get_transformer_cls(self.dataset_type)(
            *columns, **named_columns
        )
        iterator = map(transformer, self.records)
        if as_list:
            return list(iterator)
        else:
            return iterator

    def to_dict(
        self,
        *columns: "Column",
        orient: Literal["list"] = "list",
        **named_columns: "Column",
    ) -> Dict[str, List[Any]]:
        if orient == "list":
            from ..services.transformers.data_record import get_transformer_cls

            transformer = get_transformer_cls(self.dataset_type)(
                *columns, **named_columns
            )

            c = len(self.records)
            items = defaultdict(lambda: [None] * c)
            for i, record in enumerate(self.records):
                item = transformer(record)
                for k, v in item.items():
                    items[k][i] = v

            return items
        else:
            raise KloppyParameterError(
                f"Orient {orient} is not supported. Only orient='list' is supported"
            )

    def to_df(
        self,
        *columns: "Column",
        engine: Optional[
            Union[
                Literal["polars"],
                Literal["pandas"],
                Literal["pandas[pyarrow]"],
            ]
        ] = None,
        **named_columns: "Column",
    ):
        from kloppy.config import get_config

        if not engine:
            engine = get_config("dataframe.engine")

        if engine == "pandas[pyarrow]":
            try:
                import pandas as pd

                types_mapper = pd.ArrowDtype
            except ImportError:
                raise ImportError(
                    "Seems like you don't have pandas installed. Please"
                    " install it using: pip install pandas"
                )
            except AttributeError:
                raise AttributeError(
                    "Seems like you have an older version of pandas installed. Please"
                    " upgrade to at least 1.5 using: pip install pandas>=1.5"
                )

            try:
                import pyarrow as pa
            except ImportError:
                raise ImportError(
                    "Seems like you don't have pyarrow installed. Please"
                    " install it using: pip install pyarrow"
                )

            table = pa.Table.from_pydict(
                self.to_dict(*columns, **named_columns)
            )
            return table.to_pandas(types_mapper=types_mapper)

        elif engine == "pandas":
            try:
                from pandas import DataFrame
            except ImportError:
                raise ImportError(
                    "Seems like you don't have pandas installed. Please"
                    " install it using: pip install pandas"
                )

            return DataFrame.from_dict(self.to_dict(*columns, **named_columns))
        elif engine == "polars":
            try:
                from polars import from_dict
            except ImportError:
                raise ImportError(
                    "Seems like you don't have polars installed. Please"
                    " install it using: pip install polars"
                )

            return from_dict(self.to_dict(*columns, **named_columns))
        else:
            raise KloppyParameterError(f"Engine {engine} is not valid")

    def __repr__(self):
        return f"<{self.__class__.__name__} record_count={len(self.records)}>"

    __str__ = __repr__<|MERGE_RESOLUTION|>--- conflicted
+++ resolved
@@ -926,18 +926,10 @@
         )
 
 
-<<<<<<< HEAD
-@dataclass
-class ImpectCoordinateSystem(CoordinateSystem):
-    @property
-    def provider(self) -> Provider:
-        return Provider.IMPECT
-=======
 class HawkEyeCoordinateSystem(ProviderCoordinateSystem):
     @property
     def provider(self) -> Provider:
         return Provider.HAWKEYE
->>>>>>> 887b5ef1
 
     @property
     def origin(self) -> Origin:
@@ -949,9 +941,6 @@
 
     @property
     def pitch_dimensions(self) -> PitchDimensions:
-<<<<<<< HEAD
-        return ImpectPitchDimensions()
-=======
         if self._pitch_length is not None and self._pitch_width is not None:
             return MetricPitchDimensions(
                 x_dim=Dimension(
@@ -972,7 +961,24 @@
                 pitch_width=None,
                 standardized=False,
             )
->>>>>>> 887b5ef1
+
+
+class ImpectCoordinateSystem(CoordinateSystem):
+    @property
+    def provider(self) -> Provider:
+        return Provider.IMPECT
+
+    @property
+    def origin(self) -> Origin:
+        return Origin.CENTER
+
+    @property
+    def vertical_orientation(self) -> VerticalOrientation:
+        return VerticalOrientation.BOTTOM_TO_TOP
+
+    @property
+    def pitch_dimensions(self) -> PitchDimensions:
+        return ImpectPitchDimensions()
 
 
 class DatasetType(Enum):
