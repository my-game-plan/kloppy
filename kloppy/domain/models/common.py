--- conflicted
+++ resolved
@@ -131,13 +131,10 @@
     KLOPPY = "kloppy"
     DATAFACTORY = "datafactory"
     STATSPERFORM = "statsperform"
-<<<<<<< HEAD
-    SMARTSTATS = "smartstats"
-=======
     HAWKEYE = "hawkeye"
     SPORTVU = "sportvu"
     SIGNALITY = "signality"
->>>>>>> 976f6b46
+    SMARTSTATS = "smartstats"
     OTHER = "other"
 
     def __str__(self):
@@ -1341,7 +1338,6 @@
             )
 
 
-@dataclass
 class SmartStatsCoordinateSystem(CoordinateSystem):
     @property
     def provider(self) -> Provider:
@@ -1357,9 +1353,11 @@
 
     @property
     def pitch_dimensions(self) -> PitchDimensions:
-        return PitchDimensions(
+        return MetricPitchDimensions(
             x_dim=Dimension(0, 105),
             y_dim=Dimension(0, 68),
+            pitch_length=self._pitch_length,
+            pitch_width=self._pitch_width,
         )
 
 
@@ -1416,6 +1414,7 @@
         Provider.HAWKEYE: HawkEyeCoordinateSystem,
         Provider.SPORTVU: SportVUCoordinateSystem,
         Provider.SIGNALITY: SignalityCoordinateSystem,
+        Provider.SMARTSTATS: SmartStatsCoordinateSystem,
     }
 
     if provider in coordinate_systems:
@@ -1455,15 +1454,9 @@
         self.name = "xG"
 
 
-<<<<<<< HEAD
-    if provider == Provider.SMARTSTATS:
-        return SmartStatsCoordinateSystem(normalized=False, **kwargs)
-
-=======
 @dataclass
 class PostShotExpectedGoals(ScalarStatistic):
     """Post-shot expected goals"""
->>>>>>> 976f6b46
 
     def __post_init__(self):
         self.name = "PSxG"
